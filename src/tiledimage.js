--- conflicted
+++ resolved
@@ -1775,12 +1775,8 @@
             level,
             currentTime,
             numberOfTiles
-<<<<<<< HEAD
         );
-        let drawTile = drawLevel;
-=======
-            );
->>>>>>> d97ba581
+
 
         if( this.viewer ){
             /**
@@ -2172,48 +2168,10 @@
             return completionCallback;
         }
 
-<<<<<<< HEAD
         const fallbackCompletion = getCompletionCallback();
         if (!withEvent) {
             fallbackCompletion();
             return;
-=======
-        function completionCallback() {
-            increment--;
-            if (increment === 0) {
-                tile.loading = false;
-                tile.loaded = true;
-                tile.hasTransparency = _this.source.hasTransparency(
-                    tile.context2D, tile.getUrl(), tile.ajaxHeaders, tile.postData
-                );
-                if (!tile.context2D) {
-                    _this._tileCache.cacheTile({
-                        data: data,
-                        tile: tile,
-                        cutoff: cutoff,
-                        tiledImage: _this
-                    });
-                }
-                /**
-                 * Triggered when a tile is loaded and pre-processing is compelete,
-                 * and the tile is ready to draw.
-                 *
-                 * @event tile-ready
-                 * @memberof OpenSeadragon.Viewer
-                 * @type {object}
-                 * @property {OpenSeadragon.Tile} tile - The tile which has been loaded.
-                 * @property {OpenSeadragon.TiledImage} tiledImage - The tiled image of the loaded tile.
-                 * @property {XMLHttpRequest} tileRequest - The AJAX request that loaded this tile (if applicable).
-                 * @private
-                 */
-                _this.viewer.raiseEvent("tile-ready", {
-                    tile: tile,
-                    tiledImage: _this,
-                    tileRequest: tileRequest
-                });
-                _this._needsDraw = true;
-            }
->>>>>>> d97ba581
         }
 
         /**
