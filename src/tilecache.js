/*
 * OpenSeadragon - TileCache
 *
 * Copyright (C) 2009 CodePlex Foundation
 * Copyright (C) 2010-2024 OpenSeadragon contributors
 *
 * Redistribution and use in source and binary forms, with or without
 * modification, are permitted provided that the following conditions are
 * met:
 *
 * - Redistributions of source code must retain the above copyright notice,
 *   this list of conditions and the following disclaimer.
 *
 * - Redistributions in binary form must reproduce the above copyright
 *   notice, this list of conditions and the following disclaimer in the
 *   documentation and/or other materials provided with the distribution.
 *
 * - Neither the name of CodePlex Foundation nor the names of its
 *   contributors may be used to endorse or promote products derived from
 *   this software without specific prior written permission.
 *
 * THIS SOFTWARE IS PROVIDED BY THE COPYRIGHT HOLDERS AND CONTRIBUTORS
 * "AS IS" AND ANY EXPRESS OR IMPLIED WARRANTIES, INCLUDING, BUT NOT
 * LIMITED TO, THE IMPLIED WARRANTIES OF MERCHANTABILITY AND FITNESS FOR
 * A PARTICULAR PURPOSE ARE DISCLAIMED.  IN NO EVENT SHALL THE COPYRIGHT
 * OWNER OR CONTRIBUTORS BE LIABLE FOR ANY DIRECT, INDIRECT, INCIDENTAL,
 * SPECIAL, EXEMPLARY, OR CONSEQUENTIAL DAMAGES (INCLUDING, BUT NOT LIMITED
 * TO, PROCUREMENT OF SUBSTITUTE GOODS OR SERVICES; LOSS OF USE, DATA, OR
 * PROFITS; OR BUSINESS INTERRUPTION) HOWEVER CAUSED AND ON ANY THEORY OF
 * LIABILITY, WHETHER IN CONTRACT, STRICT LIABILITY, OR TORT (INCLUDING
 * NEGLIGENCE OR OTHERWISE) ARISING IN ANY WAY OUT OF THE USE OF THIS
 * SOFTWARE, EVEN IF ADVISED OF THE POSSIBILITY OF SUCH DAMAGE.
 */

(function( $ ){

/**
 * Cached Data Record, the cache object.
 * Keeps only latest object type required.
 *
 * This class acts like the Maybe type:
 *  - it has 'loaded' flag indicating whether the tile data is ready
 *  - it has 'data' property that has value if loaded=true
 *
 * Furthermore, it has a 'getData' function that returns a promise resolving
 * with the value on the desired type passed to the function.
 *
 * @typedef {{
 *    destroy: function,
 *    revive: function,
 *    save: function,
 *    getDataAs: function,
 *    transformTo: function,
 *    data: ?,
 *    loaded: boolean
 * }} OpenSeadragon.CacheRecord
 */
$.CacheRecord = class {
    constructor() {
       this.revive();
    }

    /**
     * Access the cache record data directly. Preferred way of data access.
     * Might be undefined if this.loaded = false.
     * You can access the data in synchronous way, but the data might not be available.
     * If you want to access the data indirectly (await), use this.transformTo or this.getDataAs
     * @returns {any}
     */
    get data() {
        return this._data;
    }

    /**
     * Read the cache type. The type can dynamically change, but should be consistent at
     * one point in the time. For available types see the OpenSeadragon.Convertor, or the tutorials.
     * @returns {string}
     */
    get type() {
        return this._type;
    }

    /**
     * Await ongoing process so that we get cache ready on callback.
     * @returns {null|*}
     */
    await() {
        if (!this._promise) { //if not cache loaded, do not fail
            return $.Promise.resolve();
        }
        return this._promise;
    }

    getImage() {
        $.console.error("[CacheRecord.getImage] options.image is deprecated. Moreover, it might not work" +
            " correctly as the cache system performs conversion asynchronously in case the type needs to be converted.");
        this.transformTo("image");
        return this.data;
    }

    getRenderedContext() {
        $.console.error("[CacheRecord.getRenderedContext] options.getRenderedContext  is deprecated. Moreover, it might not work" +
            " correctly as the cache system performs conversion asynchronously in case the type needs to be converted.");
        this.transformTo("context2d");
        return this.data;
    }

    /**
     * Set the cache data. Asynchronous.
     * @param {any} data
     * @param {string} type
     * @returns {OpenSeadragon.Promise<?>} the old cache data that has been overwritten
     */
    setDataAs(data, type) {
        //allow set data with destroyed state, destroys the data if necessary
        $.console.assert(data !== undefined, "[CacheRecord.setDataAs] needs valid data to set!");
        if (this._conversionJobQueue) {
            //delay saving if ongiong conversion, these were registered first
            let resolver = null;
            const promise = new $.Promise((resolve, reject) => {
                resolver = resolve;
            });
            this._conversionJobQueue.push(() => resolver(this._overwriteData(data, type)));
            return promise;
        }
        return this._overwriteData(data, type);
    }

    /**
     * Access the cache record data indirectly. Preferred way of data access. Asynchronous.
     * @param {string?} [type=this.type]
     * @param {boolean?} [copy=true] if false and same type is retrieved as the cache type,
     *  copy is not performed: note that this is potentially dangerous as it might
     *  introduce race conditions (you get a cache data direct reference you modify,
     *  but others might also access it, for example drawers to draw the viewport).
     * @returns {OpenSeadragon.Promise<?>} desired data type in promise, undefined if the cache was destroyed
     */
    getDataAs(type = this._type, copy = true) {
        if (this.loaded && type === this._type) {
            return copy ? $.convertor.copy(this._data, type) : this._promise;
        }

        return this._promise.then(data => {
            //might get destroyed in meanwhile
            if (this._destroyed) {
                return undefined;
            }
            if (type !== this._type) {
                return $.convertor.convert(data, this._type, type);
            }
            if (copy) { //convert does not copy data if same type, do explicitly
                return $.convertor.copy(data, type);
            }
            return data;
        });
    }

    /**
     * Transform cache to desired type and get the data after conversion.
     * Does nothing if the type equals to the current type. Asynchronous.
     * @param {string} type
     * @return {OpenSeadragon.Promise<?>|*}
     */
    transformTo(type = this._type) {
        if (!this.loaded || type !== this._type) {
            if (!this.loaded) {
                this._conversionJobQueue = this._conversionJobQueue || [];
                let resolver = null;
                const promise = new $.Promise((resolve, reject) => {
                    resolver = resolve;
                });
                this._conversionJobQueue.push(() => {
                    if (this._destroyed) {
                        return;
                    }
                    if (type !== this._type) {
                        //ensures queue gets executed after finish
                        this._convert(this._type, type);
                        this._promise.then(data => resolver(data));
                    } else {
                        //must ensure manually, but after current promise finished, we won't wait for the following job
                        this._promise.then(data => {
                            this._checkAwaitsConvert();
                            return resolver(data);
                        });
                    }
                });
                return promise;
            }
            this._convert(this._type, type);
        }
        return this._promise;
    }

    /**
     * Set initial state, prepare for usage.
     * Must not be called on active cache, e.g. first call destroy().
     */
    revive() {
        $.console.assert(!this.loaded && !this._type, "[CacheRecord::revive] must not be called when loaded!");
        this._tiles = [];
        this._data = null;
        this._type = null;
        this.loaded = false;
        this._promise = null;
        this._destroyed = false;
    }

    /**
     * Free all the data and call data destructors if defined.
     */
    destroy() {
        delete this._conversionJobQueue;
        this._destroyed = true;

        //make sure this gets destroyed even if loaded=false
        if (this.loaded) {
            $.convertor.destroy(this._data, this._type);
            this._tiles = null;
            this._data = null;
            this._type = null;
            this._promise = null;
        } else {
            const oldType = this._type;
            this._promise.then(x => {
                //ensure old data destroyed
                $.convertor.destroy(x, oldType);
                //might get revived...
                if (!this._destroyed) {
                    return;
                }
                this._tiles = null;
                this._data = null;
                this._type = null;
                this._promise = null;
            });
        }
        this.loaded = false;
    }

    /**
     * Add tile dependency on this record
     * @param tile
     * @param data
     * @param type
     */
    addTile(tile, data, type) {
        if (this._destroyed) {
            return;
        }
        $.console.assert(tile, '[CacheRecord.addTile] tile is required');

        //allow overriding the cache - existing tile or different type
        if (this._tiles.includes(tile)) {
            this.removeTile(tile);

        } else if (!this.loaded) {
            this._type = type;
            this._promise = $.Promise.resolve(data);
            this._data = data;
            this.loaded = true;
        }
        //else pass: the tile data type will silently change as it inherits this cache
        this._tiles.push(tile);
    }

    /**
     * Remove tile dependency on this record.
     * @param tile
     * @returns {Boolean} true if record removed
     */
    removeTile(tile) {
        if (this._destroyed) {
            return false;
        }
        for (let i = 0; i < this._tiles.length; i++) {
            if (this._tiles[i] === tile) {
                this._tiles.splice(i, 1);
                return true;
            }
        }
        $.console.warn('[CacheRecord.removeTile] trying to remove unknown tile', tile);
        return false;
    }

    /**
     * Get the amount of tiles sharing this record.
     * @return {number}
     */
    getTileCount() {
        return this._tiles ? this._tiles.length : 0;
    }

    /**
     * Private conversion that makes sure collided requests are
     * processed eventually
     * @private
     */
    _checkAwaitsConvert() {
        if (!this._conversionJobQueue || this._destroyed) {
            return;
        }
        //let other code finish first
        setTimeout(() => {
            //check again, meanwhile things might've changed
            if (!this._conversionJobQueue || this._destroyed) {
                return;
            }
            const job = this._conversionJobQueue[0];
            this._conversionJobQueue.splice(0, 1);
            if (this._conversionJobQueue.length === 0) {
                delete this._conversionJobQueue;
            }
            job();
        });
    }

    _triggerNeedsDraw() {
        for (let tile of this._tiles) {
            tile.tiledImage._needsDraw = true;
        }
    }

    /**
     * Safely overwrite the cache data and return the old data
     * @private
     */
    _overwriteData(data, type) {
        if (this._destroyed) {
            //we take ownership of the data, destroy
            $.convertor.destroy(data, type);
            return $.Promise.resolve();
        }
        if (this.loaded) {
            $.convertor.destroy(this._data, this._type);
            this._type = type;
            this._data = data;
            this._promise = $.Promise.resolve(data);
            this._triggerNeedsDraw();
            return this._promise;
        }
        return this._promise.then(x => {
            $.convertor.destroy(x, this._type);
            this._type = type;
            this._data = data;
            this._promise = $.Promise.resolve(data);
            this._triggerNeedsDraw();
            return x;
        });
    }

    /**
     * Private conversion that makes sure the cache knows its data is ready
     * @private
     */
    _convert(from, to) {
        const convertor = $.convertor,
            conversionPath = convertor.getConversionPath(from, to);
        if (!conversionPath) {
            $.console.error(`[OpenSeadragon.convertor.convert] Conversion conversion ${from} ---> ${to} cannot be done!`);
            return; //no-op
        }

        const originalData = this._data,
            stepCount = conversionPath.length,
            _this = this,
            convert = (x, i) => {
                if (i >= stepCount) {
                    _this._data = x;
                    _this.loaded = true;
                    _this._checkAwaitsConvert();
                    return $.Promise.resolve(x);
                }
                let edge = conversionPath[i];
                return $.Promise.resolve(edge.transform(x)).then(
                    y => {
                        if (!y) {
                            $.console.error(`[OpenSeadragon.convertor.convert] data mid result falsey value (while converting using %s)`, edge);
                            //try to recover using original data, but it returns inconsistent type (the log be hopefully enough)
                            _this._data = from;
                            _this._type = from;
                            _this.loaded = true;
                            return originalData;
                        }
                        //node.value holds the type string
                        convertor.destroy(x, edge.origin.value);
                        return convert(y, i + 1);
                    }
                );
            };

        this.loaded = false;
        this._data = undefined;
        this._type = to;
        this._promise = convert(originalData, 0);
    }
};

/**
 * @class TileCache
 * @memberof OpenSeadragon
 * @classdesc Stores all the tiles displayed in a {@link OpenSeadragon.Viewer}.
 * You generally won't have to interact with the TileCache directly.
 * @param {Object} options - Configuration for this TileCache.
 * @param {Number} [options.maxImageCacheCount] - See maxImageCacheCount in
 * {@link OpenSeadragon.Options} for details.
 */
$.TileCache = class {
    constructor( options ) {
        options = options || {};

        this._maxCacheItemCount = options.maxImageCacheCount || $.DEFAULT_SETTINGS.maxImageCacheCount;
        this._tilesLoaded = [];
        this._zombiesLoaded = [];
        this._zombiesLoadedCount = 0;
        this._cachesLoaded = [];
        this._cachesLoadedCount = 0;
    }

    /**
     * @returns {Number} The total number of tiles that have been loaded by
     * this TileCache. Note that the tile might be recorded here mutliple times,
     * once for each cache it uses.
     */
    numTilesLoaded() {
        return this._tilesLoaded.length;
    }

    /**
     * @returns {Number} The total number of cached objects (+ zombies)
     */
    numCachesLoaded() {
        return this._zombiesLoadedCount + this._cachesLoadedCount;
    }

    /**
     * Caches the specified tile, removing an old tile if necessary to stay under the
     * maxImageCacheCount specified on construction. Note that if multiple tiles reference
     * the same image, there may be more tiles than maxImageCacheCount; the goal is to keep
     * the number of images below that number. Note, as well, that even the number of images
     * may temporarily surpass that number, but should eventually come back down to the max specified.
     * @private
     * @param {Object} options - Tile info.
     * @param {OpenSeadragon.Tile} options.tile - The tile to cache.
     * @param {?String} [options.cacheKey=undefined] - Cache Key to use. Defaults to options.tile.cacheKey
     * @param {String} options.tile.cacheKey - The unique key used to identify this tile in the cache.
     *   Used if cacheKey not set.
     * @param {Image} options.image - The image of the tile to cache. Deprecated.
     * @param {*} options.data - The data of the tile to cache.
     * @param {string} [options.dataType] - The data type of the tile to cache. Required.
     * @param {Number} [options.cutoff=0] - If adding this tile goes over the cache max count, this
     *   function will release an old tile. The cutoff option specifies a tile level at or below which
     *   tiles will not be released.
     * @returns {OpenSeadragon.CacheRecord} - The cache record the tile was attached to.
     */
    cacheTile( options ) {
        $.console.assert( options, "[TileCache.cacheTile] options is required" );
        const theTile = options.tile;
        $.console.assert( theTile, "[TileCache.cacheTile] options.tile is required" );
        $.console.assert( theTile.cacheKey, "[TileCache.cacheTile] options.tile.cacheKey is required" );

        let cutoff = options.cutoff || 0,
            insertionIndex = this._tilesLoaded.length,
            cacheKey = options.cacheKey || theTile.cacheKey;

        let cacheRecord = this._cachesLoaded[cacheKey] || this._zombiesLoaded[cacheKey];
        if (!cacheRecord) {
            if (options.data === undefined) {
                $.console.error("[TileCache.cacheTile] options.image was renamed to options.data. '.image' attribute " +
                    "has been deprecated and will be removed in the future.");
                options.data = options.image;
            }

            //allow anything but undefined, null, false (other values mean the data was set, for example '0')
            $.console.assert( options.data !== undefined && options.data !== null && options.data !== false,
                "[TileCache.cacheTile] options.data is required to create an CacheRecord" );
            cacheRecord = this._cachesLoaded[cacheKey] = new $.CacheRecord();
            this._cachesLoadedCount++;
        } else if (cacheRecord._destroyed) {
            cacheRecord.revive();
            delete this._zombiesLoaded[cacheKey];
            this._zombiesLoadedCount--;
        }

        if (!options.dataType) {
            $.console.error("[TileCache.cacheTile] options.dataType is newly required. " +
                "For easier use of the cache system, use the tile instance API.");
            options.dataType = $.convertor.guessType(options.data);
        }

        cacheRecord.addTile(theTile, options.data, options.dataType);
        if (cacheKey === theTile.cacheKey) {
            theTile.tiledImage._needsDraw = true;
        }

        // Note that just because we're unloading a tile doesn't necessarily mean
        // we're unloading its cache records. With repeated calls it should sort itself out, though.
        let worstTileIndex = -1;
        if ( this._cachesLoadedCount + this._zombiesLoadedCount > this._maxCacheItemCount ) {
            //prefer zombie deletion, faster, better
            if (this._zombiesLoadedCount > 0) {
                for (let zombie in this._zombiesLoaded) {
                    this._zombiesLoaded[zombie].destroy();
                    delete this._zombiesLoaded[zombie];
                    this._zombiesLoadedCount--;
                    break;
                }
            } else {
                let worstTile = null;
                let prevTile, worstTime, worstLevel, prevTime, prevLevel;

                for ( let i = this._tilesLoaded.length - 1; i >= 0; i-- ) {
                    prevTile = this._tilesLoaded[ i ];

                    if ( prevTile.level <= cutoff || prevTile.beingDrawn ) {
                        continue;
                    } else if ( !worstTile ) {
                        worstTile       = prevTile;
                        worstTileIndex  = i;
                        continue;
                    }

                    prevTime    = prevTile.lastTouchTime;
                    worstTime   = worstTile.lastTouchTime;
                    prevLevel   = prevTile.level;
                    worstLevel  = worstTile.level;

                    if ( prevTime < worstTime ||
                        ( prevTime === worstTime && prevLevel > worstLevel )) {
                        worstTile       = prevTile;
                        worstTileIndex  = i;
                    }
                }

                if ( worstTile && worstTileIndex >= 0 ) {
                    this.unloadTile(worstTile, true);
                    insertionIndex = worstTileIndex;
                }
            }
        }

        if (theTile.getCacheSize() === 0) {
            this._tilesLoaded[ insertionIndex ] = theTile;
        } else if (worstTileIndex >= 0) {
            //tile is already recorded, do not add tile, but remove the tile at insertion index
            this._tilesLoaded.splice(insertionIndex, 1);
        }

        return cacheRecord;
    }

    /**
     * Clears all tiles associated with the specified tiledImage.
     * @param {OpenSeadragon.TiledImage} tiledImage
     */
    clearTilesFor( tiledImage ) {
        $.console.assert(tiledImage, '[TileCache.clearTilesFor] tiledImage is required');
        let tile;

        let cacheOverflows = this._cachesLoadedCount + this._zombiesLoadedCount > this._maxCacheItemCount;
        if (tiledImage._zombieCache && cacheOverflows && this._zombiesLoadedCount > 0) {
            //prefer newer (fresh ;) zombies
            for (let zombie in this._zombiesLoaded) {
                this._zombiesLoaded[zombie].destroy();
                delete this._zombiesLoaded[zombie];
            }
            this._zombiesLoadedCount = 0;
            cacheOverflows = this._cachesLoadedCount > this._maxCacheItemCount;
        }
        for ( let i = this._tilesLoaded.length - 1; i >= 0; i-- ) {
            tile = this._tilesLoaded[ i ];

            if (tile.tiledImage === tiledImage) {
                if (!tile.loaded) {
                    //iterates from the array end, safe to remove
                    this._tilesLoaded.splice( i, 1 );
                } else if ( tile.tiledImage === tiledImage ) {
                    this.unloadTile(tile, !tiledImage._zombieCache || cacheOverflows, i);
                }
            }
        }
    }

    /**
     * Returns reference to all tiles loaded by a particular
     * tiled image item
     * @param {OpenSeadragon.TiledImage|Boolean} tiledImage true for all, reference for selection
     */
    getLoadedTilesFor(tiledImage) {
        if (tiledImage === true) {
            return [...this._tilesLoaded];
        }
        return this._tilesLoaded.filter(tile => tile.tiledImage === tiledImage);
    }

    /**
     * Get cache record (might be a unattached record, i.e. a zombie)
     * @param cacheKey
     * @returns {OpenSeadragon.CacheRecord|undefined}
     */
    getCacheRecord(cacheKey) {
        $.console.assert(cacheKey, '[TileCache.getCacheRecord] cacheKey is required');
        return this._cachesLoaded[cacheKey] || this._zombiesLoaded[cacheKey];
    }

    /**
     * Delete cache record for a given til
     * @param {OpenSeadragon.Tile} tile
     * @param {string} key cache key
     * @param {boolean} destroy if true, empty cache is destroyed, else left as a zombie
     * @private
     */
    unloadCacheForTile(tile, key, destroy) {
        const cacheRecord = this._cachesLoaded[key];
        //unload record only if relevant - the tile exists in the record
        if (cacheRecord) {
            if (cacheRecord.removeTile(tile)) {
                if (!cacheRecord.getTileCount()) {
                    if (destroy) {
                        // #1 tile marked as destroyed (e.g. too much cached tiles or not a zombie)
                        cacheRecord.destroy();
                    } else {
                        // #2 Tile is a zombie. Do not delete record, reuse.
                        this._zombiesLoaded[key] = cacheRecord;
                        this._zombiesLoadedCount++;
                    }
                    // Either way clear cache
                    delete this._cachesLoaded[key];
                    this._cachesLoadedCount--;
                }
                return true;
            }
            $.console.error("[TileCache.unloadCacheForTile] System tried to delete tile from cache it " +
                "does not belong to! This could mean a bug in the cache system.");
            return false;
        }
        $.console.warn("[TileCache.unloadCacheForTile] Attempting to delete missing cache!");
        return false;
    }

    /**
     * @param tile tile to unload
     * @param destroy destroy tile cache if the cache tile counts falls to zero
     * @param deleteAtIndex index to remove the tile record at, will not remove from _tiledLoaded if not set
     * @private
     */
    unloadTile(tile, destroy, deleteAtIndex) {
        $.console.assert(tile, '[TileCache.unloadTile] tile is required');

        for (let key in tile._caches) {
            //we are 'ok' to remove tile caches here since we later call destroy on tile, otherwise
            //tile has count of its cache size --> would be inconsistent
            this.unloadCacheForTile(tile, key, destroy);
        }
        //delete also the tile record
        if (deleteAtIndex !== undefined) {
            this._tilesLoaded.splice( deleteAtIndex, 1 );
        }

<<<<<<< HEAD
        const tiledImage = tile.tiledImage;
        tile.unload();
=======
        // tile.getCanvasContext should always exist in normal usage (with $.Tile)
        // but the tile cache test passes in a dummy object
        let context2D = tile.getCanvasContext && tile.getCanvasContext();

        tile.unload();
        tile.cacheImageRecord = null;

        var imageRecord = this._imagesLoaded[tile.cacheKey];
        if(!imageRecord){
            return;
        }
        imageRecord.removeTile(tile);
        if (!imageRecord.getTileCount()) {

            imageRecord.destroy();
            delete this._imagesLoaded[tile.cacheKey];
            this._imagesLoadedCount--;

            if(context2D){
                /**
                 * Free up canvas memory
                 * (iOS 12 or higher on 2GB RAM device has only 224MB canvas memory,
                 * and Safari keeps canvas until its height and width will be set to 0).
                 */
                context2D.canvas.width = 0;
                context2D.canvas.height = 0;

                /**
                 * Triggered when an image has just been unloaded
                 *
                 * @event image-unloaded
                 * @memberof OpenSeadragon.Viewer
                 * @type {object}
                 * @property {CanvasRenderingContext2D} context2D - The context that is being unloaded
                 */
                tiledImage.viewer.raiseEvent("image-unloaded", {
                    context2D: context2D,
                    tile: tile
                });
            }

        }
>>>>>>> f7d86ac2

        /**
         * Triggered when a tile has just been unloaded from the cache.
         *
         * @event tile-unloaded
         * @memberof OpenSeadragon.Viewer
         * @type {object}
         * @property {OpenSeadragon.TiledImage} tiledImage - The tiled image of the unloaded tile.
         * @property {OpenSeadragon.Tile} tile - The tile which has been unloaded.
         * @property {boolean} destroyed - False if the tile data was kept in the system.
         */
        tiledImage.viewer.raiseEvent("tile-unloaded", {
            tile: tile,
            tiledImage: tiledImage,
            destroyed: destroy
        });

    }
};


}( OpenSeadragon ));<|MERGE_RESOLUTION|>--- conflicted
+++ resolved
@@ -34,695 +34,646 @@
 
 (function( $ ){
 
-/**
- * Cached Data Record, the cache object.
- * Keeps only latest object type required.
- *
- * This class acts like the Maybe type:
- *  - it has 'loaded' flag indicating whether the tile data is ready
- *  - it has 'data' property that has value if loaded=true
- *
- * Furthermore, it has a 'getData' function that returns a promise resolving
- * with the value on the desired type passed to the function.
- *
- * @typedef {{
- *    destroy: function,
- *    revive: function,
- *    save: function,
- *    getDataAs: function,
- *    transformTo: function,
- *    data: ?,
- *    loaded: boolean
- * }} OpenSeadragon.CacheRecord
- */
-$.CacheRecord = class {
-    constructor() {
-       this.revive();
-    }
-
     /**
-     * Access the cache record data directly. Preferred way of data access.
-     * Might be undefined if this.loaded = false.
-     * You can access the data in synchronous way, but the data might not be available.
-     * If you want to access the data indirectly (await), use this.transformTo or this.getDataAs
-     * @returns {any}
+     * Cached Data Record, the cache object.
+     * Keeps only latest object type required.
+     *
+     * This class acts like the Maybe type:
+     *  - it has 'loaded' flag indicating whether the tile data is ready
+     *  - it has 'data' property that has value if loaded=true
+     *
+     * Furthermore, it has a 'getData' function that returns a promise resolving
+     * with the value on the desired type passed to the function.
+     *
+     * @typedef {{
+     *    destroy: function,
+     *    revive: function,
+     *    save: function,
+     *    getDataAs: function,
+     *    transformTo: function,
+     *    data: ?,
+     *    loaded: boolean
+     * }} OpenSeadragon.CacheRecord
      */
-    get data() {
-        return this._data;
-    }
-
-    /**
-     * Read the cache type. The type can dynamically change, but should be consistent at
-     * one point in the time. For available types see the OpenSeadragon.Convertor, or the tutorials.
-     * @returns {string}
-     */
-    get type() {
-        return this._type;
-    }
-
-    /**
-     * Await ongoing process so that we get cache ready on callback.
-     * @returns {null|*}
-     */
-    await() {
-        if (!this._promise) { //if not cache loaded, do not fail
-            return $.Promise.resolve();
-        }
-        return this._promise;
-    }
-
-    getImage() {
-        $.console.error("[CacheRecord.getImage] options.image is deprecated. Moreover, it might not work" +
-            " correctly as the cache system performs conversion asynchronously in case the type needs to be converted.");
-        this.transformTo("image");
-        return this.data;
-    }
-
-    getRenderedContext() {
-        $.console.error("[CacheRecord.getRenderedContext] options.getRenderedContext  is deprecated. Moreover, it might not work" +
-            " correctly as the cache system performs conversion asynchronously in case the type needs to be converted.");
-        this.transformTo("context2d");
-        return this.data;
-    }
-
-    /**
-     * Set the cache data. Asynchronous.
-     * @param {any} data
-     * @param {string} type
-     * @returns {OpenSeadragon.Promise<?>} the old cache data that has been overwritten
-     */
-    setDataAs(data, type) {
-        //allow set data with destroyed state, destroys the data if necessary
-        $.console.assert(data !== undefined, "[CacheRecord.setDataAs] needs valid data to set!");
-        if (this._conversionJobQueue) {
-            //delay saving if ongiong conversion, these were registered first
-            let resolver = null;
-            const promise = new $.Promise((resolve, reject) => {
-                resolver = resolve;
-            });
-            this._conversionJobQueue.push(() => resolver(this._overwriteData(data, type)));
-            return promise;
-        }
-        return this._overwriteData(data, type);
-    }
-
-    /**
-     * Access the cache record data indirectly. Preferred way of data access. Asynchronous.
-     * @param {string?} [type=this.type]
-     * @param {boolean?} [copy=true] if false and same type is retrieved as the cache type,
-     *  copy is not performed: note that this is potentially dangerous as it might
-     *  introduce race conditions (you get a cache data direct reference you modify,
-     *  but others might also access it, for example drawers to draw the viewport).
-     * @returns {OpenSeadragon.Promise<?>} desired data type in promise, undefined if the cache was destroyed
-     */
-    getDataAs(type = this._type, copy = true) {
-        if (this.loaded && type === this._type) {
-            return copy ? $.convertor.copy(this._data, type) : this._promise;
-        }
-
-        return this._promise.then(data => {
-            //might get destroyed in meanwhile
-            if (this._destroyed) {
-                return undefined;
-            }
-            if (type !== this._type) {
-                return $.convertor.convert(data, this._type, type);
-            }
-            if (copy) { //convert does not copy data if same type, do explicitly
-                return $.convertor.copy(data, type);
-            }
-            return data;
-        });
-    }
-
-    /**
-     * Transform cache to desired type and get the data after conversion.
-     * Does nothing if the type equals to the current type. Asynchronous.
-     * @param {string} type
-     * @return {OpenSeadragon.Promise<?>|*}
-     */
-    transformTo(type = this._type) {
-        if (!this.loaded || type !== this._type) {
-            if (!this.loaded) {
-                this._conversionJobQueue = this._conversionJobQueue || [];
+    $.CacheRecord = class {
+        constructor() {
+            this.revive();
+        }
+
+        /**
+         * Access the cache record data directly. Preferred way of data access.
+         * Might be undefined if this.loaded = false.
+         * You can access the data in synchronous way, but the data might not be available.
+         * If you want to access the data indirectly (await), use this.transformTo or this.getDataAs
+         * @returns {any}
+         */
+        get data() {
+            return this._data;
+        }
+
+        /**
+         * Read the cache type. The type can dynamically change, but should be consistent at
+         * one point in the time. For available types see the OpenSeadragon.Convertor, or the tutorials.
+         * @returns {string}
+         */
+        get type() {
+            return this._type;
+        }
+
+        /**
+         * Await ongoing process so that we get cache ready on callback.
+         * @returns {null|*}
+         */
+        await() {
+            if (!this._promise) { //if not cache loaded, do not fail
+                return $.Promise.resolve();
+            }
+            return this._promise;
+        }
+
+        getImage() {
+            $.console.error("[CacheRecord.getImage] options.image is deprecated. Moreover, it might not work" +
+                " correctly as the cache system performs conversion asynchronously in case the type needs to be converted.");
+            this.transformTo("image");
+            return this.data;
+        }
+
+        getRenderedContext() {
+            $.console.error("[CacheRecord.getRenderedContext] options.getRenderedContext  is deprecated. Moreover, it might not work" +
+                " correctly as the cache system performs conversion asynchronously in case the type needs to be converted.");
+            this.transformTo("context2d");
+            return this.data;
+        }
+
+        /**
+         * Set the cache data. Asynchronous.
+         * @param {any} data
+         * @param {string} type
+         * @returns {OpenSeadragon.Promise<?>} the old cache data that has been overwritten
+         */
+        setDataAs(data, type) {
+            //allow set data with destroyed state, destroys the data if necessary
+            $.console.assert(data !== undefined, "[CacheRecord.setDataAs] needs valid data to set!");
+            if (this._conversionJobQueue) {
+                //delay saving if ongiong conversion, these were registered first
                 let resolver = null;
                 const promise = new $.Promise((resolve, reject) => {
                     resolver = resolve;
                 });
-                this._conversionJobQueue.push(() => {
-                    if (this._destroyed) {
-                        return;
-                    }
-                    if (type !== this._type) {
-                        //ensures queue gets executed after finish
-                        this._convert(this._type, type);
-                        this._promise.then(data => resolver(data));
-                    } else {
-                        //must ensure manually, but after current promise finished, we won't wait for the following job
-                        this._promise.then(data => {
-                            this._checkAwaitsConvert();
-                            return resolver(data);
-                        });
-                    }
-                });
+                this._conversionJobQueue.push(() => resolver(this._overwriteData(data, type)));
                 return promise;
             }
-            this._convert(this._type, type);
-        }
-        return this._promise;
-    }
-
-    /**
-     * Set initial state, prepare for usage.
-     * Must not be called on active cache, e.g. first call destroy().
-     */
-    revive() {
-        $.console.assert(!this.loaded && !this._type, "[CacheRecord::revive] must not be called when loaded!");
-        this._tiles = [];
-        this._data = null;
-        this._type = null;
-        this.loaded = false;
-        this._promise = null;
-        this._destroyed = false;
-    }
-
-    /**
-     * Free all the data and call data destructors if defined.
-     */
-    destroy() {
-        delete this._conversionJobQueue;
-        this._destroyed = true;
-
-        //make sure this gets destroyed even if loaded=false
-        if (this.loaded) {
-            $.convertor.destroy(this._data, this._type);
-            this._tiles = null;
+            return this._overwriteData(data, type);
+        }
+
+        /**
+         * Access the cache record data indirectly. Preferred way of data access. Asynchronous.
+         * @param {string?} [type=this.type]
+         * @param {boolean?} [copy=true] if false and same type is retrieved as the cache type,
+         *  copy is not performed: note that this is potentially dangerous as it might
+         *  introduce race conditions (you get a cache data direct reference you modify,
+         *  but others might also access it, for example drawers to draw the viewport).
+         * @returns {OpenSeadragon.Promise<?>} desired data type in promise, undefined if the cache was destroyed
+         */
+        getDataAs(type = this._type, copy = true) {
+            if (this.loaded && type === this._type) {
+                return copy ? $.convertor.copy(this._data, type) : this._promise;
+            }
+
+            return this._promise.then(data => {
+                //might get destroyed in meanwhile
+                if (this._destroyed) {
+                    return undefined;
+                }
+                if (type !== this._type) {
+                    return $.convertor.convert(data, this._type, type);
+                }
+                if (copy) { //convert does not copy data if same type, do explicitly
+                    return $.convertor.copy(data, type);
+                }
+                return data;
+            });
+        }
+
+        /**
+         * Transform cache to desired type and get the data after conversion.
+         * Does nothing if the type equals to the current type. Asynchronous.
+         * @param {string} type
+         * @return {OpenSeadragon.Promise<?>|*}
+         */
+        transformTo(type = this._type) {
+            if (!this.loaded || type !== this._type) {
+                if (!this.loaded) {
+                    this._conversionJobQueue = this._conversionJobQueue || [];
+                    let resolver = null;
+                    const promise = new $.Promise((resolve, reject) => {
+                        resolver = resolve;
+                    });
+                    this._conversionJobQueue.push(() => {
+                        if (this._destroyed) {
+                            return;
+                        }
+                        if (type !== this._type) {
+                            //ensures queue gets executed after finish
+                            this._convert(this._type, type);
+                            this._promise.then(data => resolver(data));
+                        } else {
+                            //must ensure manually, but after current promise finished, we won't wait for the following job
+                            this._promise.then(data => {
+                                this._checkAwaitsConvert();
+                                return resolver(data);
+                            });
+                        }
+                    });
+                    return promise;
+                }
+                this._convert(this._type, type);
+            }
+            return this._promise;
+        }
+
+        /**
+         * Set initial state, prepare for usage.
+         * Must not be called on active cache, e.g. first call destroy().
+         */
+        revive() {
+            $.console.assert(!this.loaded && !this._type, "[CacheRecord::revive] must not be called when loaded!");
+            this._tiles = [];
             this._data = null;
             this._type = null;
+            this.loaded = false;
             this._promise = null;
-        } else {
-            const oldType = this._type;
-            this._promise.then(x => {
-                //ensure old data destroyed
-                $.convertor.destroy(x, oldType);
-                //might get revived...
-                if (!this._destroyed) {
-                    return;
-                }
+            this._destroyed = false;
+        }
+
+        /**
+         * Free all the data and call data destructors if defined.
+         */
+        destroy() {
+            delete this._conversionJobQueue;
+            this._destroyed = true;
+
+            //make sure this gets destroyed even if loaded=false
+            if (this.loaded) {
+                $.convertor.destroy(this._data, this._type);
                 this._tiles = null;
                 this._data = null;
                 this._type = null;
                 this._promise = null;
-            });
-        }
-        this.loaded = false;
-    }
-
-    /**
-     * Add tile dependency on this record
-     * @param tile
-     * @param data
-     * @param type
-     */
-    addTile(tile, data, type) {
-        if (this._destroyed) {
-            return;
-        }
-        $.console.assert(tile, '[CacheRecord.addTile] tile is required');
-
-        //allow overriding the cache - existing tile or different type
-        if (this._tiles.includes(tile)) {
-            this.removeTile(tile);
-
-        } else if (!this.loaded) {
-            this._type = type;
-            this._promise = $.Promise.resolve(data);
-            this._data = data;
-            this.loaded = true;
-        }
-        //else pass: the tile data type will silently change as it inherits this cache
-        this._tiles.push(tile);
-    }
-
-    /**
-     * Remove tile dependency on this record.
-     * @param tile
-     * @returns {Boolean} true if record removed
-     */
-    removeTile(tile) {
-        if (this._destroyed) {
+            } else {
+                const oldType = this._type;
+                this._promise.then(x => {
+                    //ensure old data destroyed
+                    $.convertor.destroy(x, oldType);
+                    //might get revived...
+                    if (!this._destroyed) {
+                        return;
+                    }
+                    this._tiles = null;
+                    this._data = null;
+                    this._type = null;
+                    this._promise = null;
+                });
+            }
+            this.loaded = false;
+        }
+
+        /**
+         * Add tile dependency on this record
+         * @param tile
+         * @param data
+         * @param type
+         */
+        addTile(tile, data, type) {
+            if (this._destroyed) {
+                return;
+            }
+            $.console.assert(tile, '[CacheRecord.addTile] tile is required');
+
+            //allow overriding the cache - existing tile or different type
+            if (this._tiles.includes(tile)) {
+                this.removeTile(tile);
+
+            } else if (!this.loaded) {
+                this._type = type;
+                this._promise = $.Promise.resolve(data);
+                this._data = data;
+                this.loaded = true;
+            }
+            //else pass: the tile data type will silently change as it inherits this cache
+            this._tiles.push(tile);
+        }
+
+        /**
+         * Remove tile dependency on this record.
+         * @param tile
+         * @returns {Boolean} true if record removed
+         */
+        removeTile(tile) {
+            if (this._destroyed) {
+                return false;
+            }
+            for (let i = 0; i < this._tiles.length; i++) {
+                if (this._tiles[i] === tile) {
+                    this._tiles.splice(i, 1);
+                    return true;
+                }
+            }
+            $.console.warn('[CacheRecord.removeTile] trying to remove unknown tile', tile);
             return false;
         }
-        for (let i = 0; i < this._tiles.length; i++) {
-            if (this._tiles[i] === tile) {
-                this._tiles.splice(i, 1);
-                return true;
-            }
-        }
-        $.console.warn('[CacheRecord.removeTile] trying to remove unknown tile', tile);
-        return false;
-    }
-
-    /**
-     * Get the amount of tiles sharing this record.
-     * @return {number}
-     */
-    getTileCount() {
-        return this._tiles ? this._tiles.length : 0;
-    }
-
-    /**
-     * Private conversion that makes sure collided requests are
-     * processed eventually
-     * @private
-     */
-    _checkAwaitsConvert() {
-        if (!this._conversionJobQueue || this._destroyed) {
-            return;
-        }
-        //let other code finish first
-        setTimeout(() => {
-            //check again, meanwhile things might've changed
+
+        /**
+         * Get the amount of tiles sharing this record.
+         * @return {number}
+         */
+        getTileCount() {
+            return this._tiles ? this._tiles.length : 0;
+        }
+
+        /**
+         * Private conversion that makes sure collided requests are
+         * processed eventually
+         * @private
+         */
+        _checkAwaitsConvert() {
             if (!this._conversionJobQueue || this._destroyed) {
                 return;
             }
-            const job = this._conversionJobQueue[0];
-            this._conversionJobQueue.splice(0, 1);
-            if (this._conversionJobQueue.length === 0) {
-                delete this._conversionJobQueue;
-            }
-            job();
-        });
-    }
-
-    _triggerNeedsDraw() {
-        for (let tile of this._tiles) {
-            tile.tiledImage._needsDraw = true;
-        }
-    }
+            //let other code finish first
+            setTimeout(() => {
+                //check again, meanwhile things might've changed
+                if (!this._conversionJobQueue || this._destroyed) {
+                    return;
+                }
+                const job = this._conversionJobQueue[0];
+                this._conversionJobQueue.splice(0, 1);
+                if (this._conversionJobQueue.length === 0) {
+                    delete this._conversionJobQueue;
+                }
+                job();
+            });
+        }
+
+        _triggerNeedsDraw() {
+            for (let tile of this._tiles) {
+                tile.tiledImage._needsDraw = true;
+            }
+        }
+
+        /**
+         * Safely overwrite the cache data and return the old data
+         * @private
+         */
+        _overwriteData(data, type) {
+            if (this._destroyed) {
+                //we take ownership of the data, destroy
+                $.convertor.destroy(data, type);
+                return $.Promise.resolve();
+            }
+            if (this.loaded) {
+                $.convertor.destroy(this._data, this._type);
+                this._type = type;
+                this._data = data;
+                this._promise = $.Promise.resolve(data);
+                this._triggerNeedsDraw();
+                return this._promise;
+            }
+            return this._promise.then(x => {
+                $.convertor.destroy(x, this._type);
+                this._type = type;
+                this._data = data;
+                this._promise = $.Promise.resolve(data);
+                this._triggerNeedsDraw();
+                return x;
+            });
+        }
+
+        /**
+         * Private conversion that makes sure the cache knows its data is ready
+         * @private
+         */
+        _convert(from, to) {
+            const convertor = $.convertor,
+                conversionPath = convertor.getConversionPath(from, to);
+            if (!conversionPath) {
+                $.console.error(`[OpenSeadragon.convertor.convert] Conversion conversion ${from} ---> ${to} cannot be done!`);
+                return; //no-op
+            }
+
+            const originalData = this._data,
+                stepCount = conversionPath.length,
+                _this = this,
+                convert = (x, i) => {
+                    if (i >= stepCount) {
+                        _this._data = x;
+                        _this.loaded = true;
+                        _this._checkAwaitsConvert();
+                        return $.Promise.resolve(x);
+                    }
+                    let edge = conversionPath[i];
+                    return $.Promise.resolve(edge.transform(x)).then(
+                        y => {
+                            if (!y) {
+                                $.console.error(`[OpenSeadragon.convertor.convert] data mid result falsey value (while converting using %s)`, edge);
+                                //try to recover using original data, but it returns inconsistent type (the log be hopefully enough)
+                                _this._data = from;
+                                _this._type = from;
+                                _this.loaded = true;
+                                return originalData;
+                            }
+                            //node.value holds the type string
+                            convertor.destroy(x, edge.origin.value);
+                            return convert(y, i + 1);
+                        }
+                    );
+                };
+
+            this.loaded = false;
+            this._data = undefined;
+            this._type = to;
+            this._promise = convert(originalData, 0);
+        }
+    };
 
     /**
-     * Safely overwrite the cache data and return the old data
-     * @private
+     * @class TileCache
+     * @memberof OpenSeadragon
+     * @classdesc Stores all the tiles displayed in a {@link OpenSeadragon.Viewer}.
+     * You generally won't have to interact with the TileCache directly.
+     * @param {Object} options - Configuration for this TileCache.
+     * @param {Number} [options.maxImageCacheCount] - See maxImageCacheCount in
+     * {@link OpenSeadragon.Options} for details.
      */
-    _overwriteData(data, type) {
-        if (this._destroyed) {
-            //we take ownership of the data, destroy
-            $.convertor.destroy(data, type);
-            return $.Promise.resolve();
-        }
-        if (this.loaded) {
-            $.convertor.destroy(this._data, this._type);
-            this._type = type;
-            this._data = data;
-            this._promise = $.Promise.resolve(data);
-            this._triggerNeedsDraw();
-            return this._promise;
-        }
-        return this._promise.then(x => {
-            $.convertor.destroy(x, this._type);
-            this._type = type;
-            this._data = data;
-            this._promise = $.Promise.resolve(data);
-            this._triggerNeedsDraw();
-            return x;
-        });
-    }
-
-    /**
-     * Private conversion that makes sure the cache knows its data is ready
-     * @private
-     */
-    _convert(from, to) {
-        const convertor = $.convertor,
-            conversionPath = convertor.getConversionPath(from, to);
-        if (!conversionPath) {
-            $.console.error(`[OpenSeadragon.convertor.convert] Conversion conversion ${from} ---> ${to} cannot be done!`);
-            return; //no-op
-        }
-
-        const originalData = this._data,
-            stepCount = conversionPath.length,
-            _this = this,
-            convert = (x, i) => {
-                if (i >= stepCount) {
-                    _this._data = x;
-                    _this.loaded = true;
-                    _this._checkAwaitsConvert();
-                    return $.Promise.resolve(x);
-                }
-                let edge = conversionPath[i];
-                return $.Promise.resolve(edge.transform(x)).then(
-                    y => {
-                        if (!y) {
-                            $.console.error(`[OpenSeadragon.convertor.convert] data mid result falsey value (while converting using %s)`, edge);
-                            //try to recover using original data, but it returns inconsistent type (the log be hopefully enough)
-                            _this._data = from;
-                            _this._type = from;
-                            _this.loaded = true;
-                            return originalData;
+    $.TileCache = class {
+        constructor( options ) {
+            options = options || {};
+
+            this._maxCacheItemCount = options.maxImageCacheCount || $.DEFAULT_SETTINGS.maxImageCacheCount;
+            this._tilesLoaded = [];
+            this._zombiesLoaded = [];
+            this._zombiesLoadedCount = 0;
+            this._cachesLoaded = [];
+            this._cachesLoadedCount = 0;
+        }
+
+        /**
+         * @returns {Number} The total number of tiles that have been loaded by
+         * this TileCache. Note that the tile might be recorded here mutliple times,
+         * once for each cache it uses.
+         */
+        numTilesLoaded() {
+            return this._tilesLoaded.length;
+        }
+
+        /**
+         * @returns {Number} The total number of cached objects (+ zombies)
+         */
+        numCachesLoaded() {
+            return this._zombiesLoadedCount + this._cachesLoadedCount;
+        }
+
+        /**
+         * Caches the specified tile, removing an old tile if necessary to stay under the
+         * maxImageCacheCount specified on construction. Note that if multiple tiles reference
+         * the same image, there may be more tiles than maxImageCacheCount; the goal is to keep
+         * the number of images below that number. Note, as well, that even the number of images
+         * may temporarily surpass that number, but should eventually come back down to the max specified.
+         * @private
+         * @param {Object} options - Tile info.
+         * @param {OpenSeadragon.Tile} options.tile - The tile to cache.
+         * @param {?String} [options.cacheKey=undefined] - Cache Key to use. Defaults to options.tile.cacheKey
+         * @param {String} options.tile.cacheKey - The unique key used to identify this tile in the cache.
+         *   Used if options.cacheKey not set.
+         * @param {Image} options.image - The image of the tile to cache. Deprecated.
+         * @param {*} options.data - The data of the tile to cache.
+         * @param {string} [options.dataType] - The data type of the tile to cache. Required.
+         * @param {Number} [options.cutoff=0] - If adding this tile goes over the cache max count, this
+         *   function will release an old tile. The cutoff option specifies a tile level at or below which
+         *   tiles will not be released.
+         * @returns {OpenSeadragon.CacheRecord} - The cache record the tile was attached to.
+         */
+        cacheTile( options ) {
+            $.console.assert( options, "[TileCache.cacheTile] options is required" );
+            const theTile = options.tile;
+            $.console.assert( theTile, "[TileCache.cacheTile] options.tile is required" );
+            $.console.assert( theTile.cacheKey, "[TileCache.cacheTile] options.tile.cacheKey is required" );
+
+            let cutoff = options.cutoff || 0,
+                insertionIndex = this._tilesLoaded.length,
+                cacheKey = options.cacheKey || theTile.cacheKey;
+
+            let cacheRecord = this._cachesLoaded[cacheKey] || this._zombiesLoaded[cacheKey];
+            if (!cacheRecord) {
+                if (options.data === undefined) {
+                    $.console.error("[TileCache.cacheTile] options.image was renamed to options.data. '.image' attribute " +
+                        "has been deprecated and will be removed in the future.");
+                    options.data = options.image;
+                }
+
+                //allow anything but undefined, null, false (other values mean the data was set, for example '0')
+                $.console.assert( options.data !== undefined && options.data !== null && options.data !== false,
+                    "[TileCache.cacheTile] options.data is required to create an CacheRecord" );
+                cacheRecord = this._cachesLoaded[cacheKey] = new $.CacheRecord();
+                this._cachesLoadedCount++;
+            } else if (cacheRecord._destroyed) {
+                cacheRecord.revive();
+                delete this._zombiesLoaded[cacheKey];
+                this._zombiesLoadedCount--;
+            }
+
+            if (!options.dataType) {
+                $.console.error("[TileCache.cacheTile] options.dataType is newly required. " +
+                    "For easier use of the cache system, use the tile instance API.");
+                options.dataType = $.convertor.guessType(options.data);
+            }
+
+            cacheRecord.addTile(theTile, options.data, options.dataType);
+            if (cacheKey === theTile.cacheKey) {
+                theTile.tiledImage._needsDraw = true;
+            }
+
+            // Note that just because we're unloading a tile doesn't necessarily mean
+            // we're unloading its cache records. With repeated calls it should sort itself out, though.
+            let worstTileIndex = -1;
+            if ( this._cachesLoadedCount + this._zombiesLoadedCount > this._maxCacheItemCount ) {
+                //prefer zombie deletion, faster, better
+                if (this._zombiesLoadedCount > 0) {
+                    for (let zombie in this._zombiesLoaded) {
+                        this._zombiesLoaded[zombie].destroy();
+                        delete this._zombiesLoaded[zombie];
+                        this._zombiesLoadedCount--;
+                        break;
+                    }
+                } else {
+                    let worstTile = null;
+                    let prevTile, worstTime, worstLevel, prevTime, prevLevel;
+
+                    for ( let i = this._tilesLoaded.length - 1; i >= 0; i-- ) {
+                        prevTile = this._tilesLoaded[ i ];
+
+                        if ( prevTile.level <= cutoff || prevTile.beingDrawn ) {
+                            continue;
+                        } else if ( !worstTile ) {
+                            worstTile       = prevTile;
+                            worstTileIndex  = i;
+                            continue;
                         }
-                        //node.value holds the type string
-                        convertor.destroy(x, edge.origin.value);
-                        return convert(y, i + 1);
+
+                        prevTime    = prevTile.lastTouchTime;
+                        worstTime   = worstTile.lastTouchTime;
+                        prevLevel   = prevTile.level;
+                        worstLevel  = worstTile.level;
+
+                        if ( prevTime < worstTime ||
+                            ( prevTime === worstTime && prevLevel > worstLevel )) {
+                            worstTile       = prevTile;
+                            worstTileIndex  = i;
+                        }
                     }
-                );
-            };
-
-        this.loaded = false;
-        this._data = undefined;
-        this._type = to;
-        this._promise = convert(originalData, 0);
-    }
-};
-
-/**
- * @class TileCache
- * @memberof OpenSeadragon
- * @classdesc Stores all the tiles displayed in a {@link OpenSeadragon.Viewer}.
- * You generally won't have to interact with the TileCache directly.
- * @param {Object} options - Configuration for this TileCache.
- * @param {Number} [options.maxImageCacheCount] - See maxImageCacheCount in
- * {@link OpenSeadragon.Options} for details.
- */
-$.TileCache = class {
-    constructor( options ) {
-        options = options || {};
-
-        this._maxCacheItemCount = options.maxImageCacheCount || $.DEFAULT_SETTINGS.maxImageCacheCount;
-        this._tilesLoaded = [];
-        this._zombiesLoaded = [];
-        this._zombiesLoadedCount = 0;
-        this._cachesLoaded = [];
-        this._cachesLoadedCount = 0;
-    }
-
-    /**
-     * @returns {Number} The total number of tiles that have been loaded by
-     * this TileCache. Note that the tile might be recorded here mutliple times,
-     * once for each cache it uses.
-     */
-    numTilesLoaded() {
-        return this._tilesLoaded.length;
-    }
-
-    /**
-     * @returns {Number} The total number of cached objects (+ zombies)
-     */
-    numCachesLoaded() {
-        return this._zombiesLoadedCount + this._cachesLoadedCount;
-    }
-
-    /**
-     * Caches the specified tile, removing an old tile if necessary to stay under the
-     * maxImageCacheCount specified on construction. Note that if multiple tiles reference
-     * the same image, there may be more tiles than maxImageCacheCount; the goal is to keep
-     * the number of images below that number. Note, as well, that even the number of images
-     * may temporarily surpass that number, but should eventually come back down to the max specified.
-     * @private
-     * @param {Object} options - Tile info.
-     * @param {OpenSeadragon.Tile} options.tile - The tile to cache.
-     * @param {?String} [options.cacheKey=undefined] - Cache Key to use. Defaults to options.tile.cacheKey
-     * @param {String} options.tile.cacheKey - The unique key used to identify this tile in the cache.
-     *   Used if cacheKey not set.
-     * @param {Image} options.image - The image of the tile to cache. Deprecated.
-     * @param {*} options.data - The data of the tile to cache.
-     * @param {string} [options.dataType] - The data type of the tile to cache. Required.
-     * @param {Number} [options.cutoff=0] - If adding this tile goes over the cache max count, this
-     *   function will release an old tile. The cutoff option specifies a tile level at or below which
-     *   tiles will not be released.
-     * @returns {OpenSeadragon.CacheRecord} - The cache record the tile was attached to.
-     */
-    cacheTile( options ) {
-        $.console.assert( options, "[TileCache.cacheTile] options is required" );
-        const theTile = options.tile;
-        $.console.assert( theTile, "[TileCache.cacheTile] options.tile is required" );
-        $.console.assert( theTile.cacheKey, "[TileCache.cacheTile] options.tile.cacheKey is required" );
-
-        let cutoff = options.cutoff || 0,
-            insertionIndex = this._tilesLoaded.length,
-            cacheKey = options.cacheKey || theTile.cacheKey;
-
-        let cacheRecord = this._cachesLoaded[cacheKey] || this._zombiesLoaded[cacheKey];
-        if (!cacheRecord) {
-            if (options.data === undefined) {
-                $.console.error("[TileCache.cacheTile] options.image was renamed to options.data. '.image' attribute " +
-                    "has been deprecated and will be removed in the future.");
-                options.data = options.image;
-            }
-
-            //allow anything but undefined, null, false (other values mean the data was set, for example '0')
-            $.console.assert( options.data !== undefined && options.data !== null && options.data !== false,
-                "[TileCache.cacheTile] options.data is required to create an CacheRecord" );
-            cacheRecord = this._cachesLoaded[cacheKey] = new $.CacheRecord();
-            this._cachesLoadedCount++;
-        } else if (cacheRecord._destroyed) {
-            cacheRecord.revive();
-            delete this._zombiesLoaded[cacheKey];
-            this._zombiesLoadedCount--;
-        }
-
-        if (!options.dataType) {
-            $.console.error("[TileCache.cacheTile] options.dataType is newly required. " +
-                "For easier use of the cache system, use the tile instance API.");
-            options.dataType = $.convertor.guessType(options.data);
-        }
-
-        cacheRecord.addTile(theTile, options.data, options.dataType);
-        if (cacheKey === theTile.cacheKey) {
-            theTile.tiledImage._needsDraw = true;
-        }
-
-        // Note that just because we're unloading a tile doesn't necessarily mean
-        // we're unloading its cache records. With repeated calls it should sort itself out, though.
-        let worstTileIndex = -1;
-        if ( this._cachesLoadedCount + this._zombiesLoadedCount > this._maxCacheItemCount ) {
-            //prefer zombie deletion, faster, better
-            if (this._zombiesLoadedCount > 0) {
+
+                    if ( worstTile && worstTileIndex >= 0 ) {
+                        this.unloadTile(worstTile, true);
+                        insertionIndex = worstTileIndex;
+                    }
+                }
+            }
+
+            if (theTile.getCacheSize() === 0) {
+                this._tilesLoaded[ insertionIndex ] = theTile;
+            } else if (worstTileIndex >= 0) {
+                //tile is already recorded, do not add tile, but remove the tile at insertion index
+                this._tilesLoaded.splice(insertionIndex, 1);
+            }
+
+            return cacheRecord;
+        }
+
+        /**
+         * Clears all tiles associated with the specified tiledImage.
+         * @param {OpenSeadragon.TiledImage} tiledImage
+         */
+        clearTilesFor( tiledImage ) {
+            $.console.assert(tiledImage, '[TileCache.clearTilesFor] tiledImage is required');
+            let tile;
+
+            let cacheOverflows = this._cachesLoadedCount + this._zombiesLoadedCount > this._maxCacheItemCount;
+            if (tiledImage._zombieCache && cacheOverflows && this._zombiesLoadedCount > 0) {
+                //prefer newer (fresh ;) zombies
                 for (let zombie in this._zombiesLoaded) {
                     this._zombiesLoaded[zombie].destroy();
                     delete this._zombiesLoaded[zombie];
-                    this._zombiesLoadedCount--;
-                    break;
-                }
-            } else {
-                let worstTile = null;
-                let prevTile, worstTime, worstLevel, prevTime, prevLevel;
-
-                for ( let i = this._tilesLoaded.length - 1; i >= 0; i-- ) {
-                    prevTile = this._tilesLoaded[ i ];
-
-                    if ( prevTile.level <= cutoff || prevTile.beingDrawn ) {
-                        continue;
-                    } else if ( !worstTile ) {
-                        worstTile       = prevTile;
-                        worstTileIndex  = i;
-                        continue;
+                }
+                this._zombiesLoadedCount = 0;
+                cacheOverflows = this._cachesLoadedCount > this._maxCacheItemCount;
+            }
+            for ( let i = this._tilesLoaded.length - 1; i >= 0; i-- ) {
+                tile = this._tilesLoaded[ i ];
+
+                if (tile.tiledImage === tiledImage) {
+                    if (!tile.loaded) {
+                        //iterates from the array end, safe to remove
+                        this._tilesLoaded.splice( i, 1 );
+                    } else if ( tile.tiledImage === tiledImage ) {
+                        this.unloadTile(tile, !tiledImage._zombieCache || cacheOverflows, i);
                     }
-
-                    prevTime    = prevTile.lastTouchTime;
-                    worstTime   = worstTile.lastTouchTime;
-                    prevLevel   = prevTile.level;
-                    worstLevel  = worstTile.level;
-
-                    if ( prevTime < worstTime ||
-                        ( prevTime === worstTime && prevLevel > worstLevel )) {
-                        worstTile       = prevTile;
-                        worstTileIndex  = i;
+                }
+            }
+        }
+
+        /**
+         * Returns reference to all tiles loaded by a particular
+         * tiled image item
+         * @param {OpenSeadragon.TiledImage|Boolean} tiledImage true for all, reference for selection
+         */
+        getLoadedTilesFor(tiledImage) {
+            if (tiledImage === true) {
+                return [...this._tilesLoaded];
+            }
+            return this._tilesLoaded.filter(tile => tile.tiledImage === tiledImage);
+        }
+
+        /**
+         * Get cache record (might be a unattached record, i.e. a zombie)
+         * @param cacheKey
+         * @returns {OpenSeadragon.CacheRecord|undefined}
+         */
+        getCacheRecord(cacheKey) {
+            $.console.assert(cacheKey, '[TileCache.getCacheRecord] cacheKey is required');
+            return this._cachesLoaded[cacheKey] || this._zombiesLoaded[cacheKey];
+        }
+
+        /**
+         * Delete cache record for a given til
+         * @param {OpenSeadragon.Tile} tile
+         * @param {string} key cache key
+         * @param {boolean} destroy if true, empty cache is destroyed, else left as a zombie
+         * @private
+         */
+        unloadCacheForTile(tile, key, destroy) {
+            const cacheRecord = this._cachesLoaded[key];
+            //unload record only if relevant - the tile exists in the record
+            if (cacheRecord) {
+                if (cacheRecord.removeTile(tile)) {
+                    if (!cacheRecord.getTileCount()) {
+                        if (destroy) {
+                            // #1 tile marked as destroyed (e.g. too much cached tiles or not a zombie)
+                            cacheRecord.destroy();
+                        } else {
+                            // #2 Tile is a zombie. Do not delete record, reuse.
+                            this._zombiesLoaded[key] = cacheRecord;
+                            this._zombiesLoadedCount++;
+                        }
+                        // Either way clear cache
+                        delete this._cachesLoaded[key];
+                        this._cachesLoadedCount--;
                     }
-                }
-
-                if ( worstTile && worstTileIndex >= 0 ) {
-                    this.unloadTile(worstTile, true);
-                    insertionIndex = worstTileIndex;
-                }
-            }
-        }
-
-        if (theTile.getCacheSize() === 0) {
-            this._tilesLoaded[ insertionIndex ] = theTile;
-        } else if (worstTileIndex >= 0) {
-            //tile is already recorded, do not add tile, but remove the tile at insertion index
-            this._tilesLoaded.splice(insertionIndex, 1);
-        }
-
-        return cacheRecord;
-    }
-
-    /**
-     * Clears all tiles associated with the specified tiledImage.
-     * @param {OpenSeadragon.TiledImage} tiledImage
-     */
-    clearTilesFor( tiledImage ) {
-        $.console.assert(tiledImage, '[TileCache.clearTilesFor] tiledImage is required');
-        let tile;
-
-        let cacheOverflows = this._cachesLoadedCount + this._zombiesLoadedCount > this._maxCacheItemCount;
-        if (tiledImage._zombieCache && cacheOverflows && this._zombiesLoadedCount > 0) {
-            //prefer newer (fresh ;) zombies
-            for (let zombie in this._zombiesLoaded) {
-                this._zombiesLoaded[zombie].destroy();
-                delete this._zombiesLoaded[zombie];
-            }
-            this._zombiesLoadedCount = 0;
-            cacheOverflows = this._cachesLoadedCount > this._maxCacheItemCount;
-        }
-        for ( let i = this._tilesLoaded.length - 1; i >= 0; i-- ) {
-            tile = this._tilesLoaded[ i ];
-
-            if (tile.tiledImage === tiledImage) {
-                if (!tile.loaded) {
-                    //iterates from the array end, safe to remove
-                    this._tilesLoaded.splice( i, 1 );
-                } else if ( tile.tiledImage === tiledImage ) {
-                    this.unloadTile(tile, !tiledImage._zombieCache || cacheOverflows, i);
-                }
-            }
-        }
-    }
-
-    /**
-     * Returns reference to all tiles loaded by a particular
-     * tiled image item
-     * @param {OpenSeadragon.TiledImage|Boolean} tiledImage true for all, reference for selection
-     */
-    getLoadedTilesFor(tiledImage) {
-        if (tiledImage === true) {
-            return [...this._tilesLoaded];
-        }
-        return this._tilesLoaded.filter(tile => tile.tiledImage === tiledImage);
-    }
-
-    /**
-     * Get cache record (might be a unattached record, i.e. a zombie)
-     * @param cacheKey
-     * @returns {OpenSeadragon.CacheRecord|undefined}
-     */
-    getCacheRecord(cacheKey) {
-        $.console.assert(cacheKey, '[TileCache.getCacheRecord] cacheKey is required');
-        return this._cachesLoaded[cacheKey] || this._zombiesLoaded[cacheKey];
-    }
-
-    /**
-     * Delete cache record for a given til
-     * @param {OpenSeadragon.Tile} tile
-     * @param {string} key cache key
-     * @param {boolean} destroy if true, empty cache is destroyed, else left as a zombie
-     * @private
-     */
-    unloadCacheForTile(tile, key, destroy) {
-        const cacheRecord = this._cachesLoaded[key];
-        //unload record only if relevant - the tile exists in the record
-        if (cacheRecord) {
-            if (cacheRecord.removeTile(tile)) {
-                if (!cacheRecord.getTileCount()) {
-                    if (destroy) {
-                        // #1 tile marked as destroyed (e.g. too much cached tiles or not a zombie)
-                        cacheRecord.destroy();
-                    } else {
-                        // #2 Tile is a zombie. Do not delete record, reuse.
-                        this._zombiesLoaded[key] = cacheRecord;
-                        this._zombiesLoadedCount++;
-                    }
-                    // Either way clear cache
-                    delete this._cachesLoaded[key];
-                    this._cachesLoadedCount--;
-                }
-                return true;
-            }
-            $.console.error("[TileCache.unloadCacheForTile] System tried to delete tile from cache it " +
-                "does not belong to! This could mean a bug in the cache system.");
+                    return true;
+                }
+                $.console.error("[TileCache.unloadCacheForTile] System tried to delete tile from cache it " +
+                    "does not belong to! This could mean a bug in the cache system.");
+                return false;
+            }
+            $.console.warn("[TileCache.unloadCacheForTile] Attempting to delete missing cache!");
             return false;
         }
-        $.console.warn("[TileCache.unloadCacheForTile] Attempting to delete missing cache!");
-        return false;
-    }
-
-    /**
-     * @param tile tile to unload
-     * @param destroy destroy tile cache if the cache tile counts falls to zero
-     * @param deleteAtIndex index to remove the tile record at, will not remove from _tiledLoaded if not set
-     * @private
-     */
-    unloadTile(tile, destroy, deleteAtIndex) {
-        $.console.assert(tile, '[TileCache.unloadTile] tile is required');
-
-        for (let key in tile._caches) {
-            //we are 'ok' to remove tile caches here since we later call destroy on tile, otherwise
-            //tile has count of its cache size --> would be inconsistent
-            this.unloadCacheForTile(tile, key, destroy);
-        }
-        //delete also the tile record
-        if (deleteAtIndex !== undefined) {
-            this._tilesLoaded.splice( deleteAtIndex, 1 );
-        }
-
-<<<<<<< HEAD
-        const tiledImage = tile.tiledImage;
-        tile.unload();
-=======
-        // tile.getCanvasContext should always exist in normal usage (with $.Tile)
-        // but the tile cache test passes in a dummy object
-        let context2D = tile.getCanvasContext && tile.getCanvasContext();
-
-        tile.unload();
-        tile.cacheImageRecord = null;
-
-        var imageRecord = this._imagesLoaded[tile.cacheKey];
-        if(!imageRecord){
-            return;
-        }
-        imageRecord.removeTile(tile);
-        if (!imageRecord.getTileCount()) {
-
-            imageRecord.destroy();
-            delete this._imagesLoaded[tile.cacheKey];
-            this._imagesLoadedCount--;
-
-            if(context2D){
-                /**
-                 * Free up canvas memory
-                 * (iOS 12 or higher on 2GB RAM device has only 224MB canvas memory,
-                 * and Safari keeps canvas until its height and width will be set to 0).
-                 */
-                context2D.canvas.width = 0;
-                context2D.canvas.height = 0;
-
-                /**
-                 * Triggered when an image has just been unloaded
-                 *
-                 * @event image-unloaded
-                 * @memberof OpenSeadragon.Viewer
-                 * @type {object}
-                 * @property {CanvasRenderingContext2D} context2D - The context that is being unloaded
-                 */
-                tiledImage.viewer.raiseEvent("image-unloaded", {
-                    context2D: context2D,
-                    tile: tile
-                });
-            }
-
-        }
->>>>>>> f7d86ac2
-
-        /**
-         * Triggered when a tile has just been unloaded from the cache.
-         *
-         * @event tile-unloaded
-         * @memberof OpenSeadragon.Viewer
-         * @type {object}
-         * @property {OpenSeadragon.TiledImage} tiledImage - The tiled image of the unloaded tile.
-         * @property {OpenSeadragon.Tile} tile - The tile which has been unloaded.
-         * @property {boolean} destroyed - False if the tile data was kept in the system.
-         */
-        tiledImage.viewer.raiseEvent("tile-unloaded", {
-            tile: tile,
-            tiledImage: tiledImage,
-            destroyed: destroy
-        });
-
-    }
-};
-
+
+        /**
+         * @param tile tile to unload
+         * @param destroy destroy tile cache if the cache tile counts falls to zero
+         * @param deleteAtIndex index to remove the tile record at, will not remove from _tiledLoaded if not set
+         * @private
+         */
+        unloadTile(tile, destroy, deleteAtIndex) {
+            $.console.assert(tile, '[TileCache.unloadTile] tile is required');
+
+            for (let key in tile._caches) {
+                //we are 'ok' to remove tile caches here since we later call destroy on tile, otherwise
+                //tile has count of its cache size --> would be inconsistent
+                this.unloadCacheForTile(tile, key, destroy);
+            }
+            //delete also the tile record
+            if (deleteAtIndex !== undefined) {
+                this._tilesLoaded.splice( deleteAtIndex, 1 );
+            }
+
+            const tiledImage = tile.tiledImage;
+            tile.unload();
+
+            /**
+             * Triggered when a tile has just been unloaded from memory.
+             @@ -255,12 +668,15 @@ $.TileCache.prototype = {
+             * @type {object}
+             * @property {OpenSeadragon.TiledImage} tiledImage - The tiled image of the unloaded tile.
+             * @property {OpenSeadragon.Tile} tile - The tile which has been unloaded.
+             * @property {boolean} destroyed - False if the tile data was kept in the system.
+             */
+            tiledImage.viewer.raiseEvent("tile-unloaded", {
+                tile: tile,
+                tiledImage: tiledImage,
+                destroyed: destroy
+            });
+        }
+    };
 
 }( OpenSeadragon ));