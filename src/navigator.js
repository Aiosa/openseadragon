--- conflicted
+++ resolved
@@ -55,16 +55,16 @@
         navigatorSize;
 
     //We may need to create a new element and id if they did not
-<<<<<<< HEAD
-    //provide the id for the existing element
-    if( !options.id ){
-        options.id              = 'navigator-' + $.now();
-        this.element            = $.makeNeutralElement( "div" );
-        options.controlOptions  = {
-            anchor:           $.ControlAnchor.TOP_RIGHT,
-            attachToViewer:   true,
-            autoFade:         options.autoFade
-        };
+    //provide the id for the existing element or the element itself
+    if( !options.element ){
+        if( !options.id ){
+            options.id              = 'navigator-' + $.now();
+            this.element            = $.makeNeutralElement( "div" );
+            options.controlOptions  = {
+                anchor:           $.ControlAnchor.TOP_RIGHT,
+                attachToViewer:   true,
+                autoFade:         options.autoFade
+            };
 
         if( options.position ){
             if( 'BOTTOM_RIGHT' === options.position ){
@@ -81,35 +81,6 @@
                options.controlOptions.left = options.left;
                options.controlOptions.height = options.height;
                options.controlOptions.width = options.width;
-=======
-    //provide the id for the existing element or the element itself
-    if( !options.element ){
-        if( !options.id ){
-            options.id              = 'navigator-' + $.now();
-            this.element            = $.makeNeutralElement( "div" );
-            options.controlOptions  = {
-                anchor:           $.ControlAnchor.TOP_RIGHT,
-                attachToViewer:   true,
-                autoFade:         options.autoFade
-            };
-
-            if( options.position ){
-                if( 'BOTTOM_RIGHT' == options.position ){
-                options.controlOptions.anchor = $.ControlAnchor.BOTTOM_RIGHT;
-                } else if( 'BOTTOM_LEFT' == options.position ){
-                options.controlOptions.anchor = $.ControlAnchor.BOTTOM_LEFT;
-                } else if( 'TOP_RIGHT' == options.position ){
-                options.controlOptions.anchor = $.ControlAnchor.TOP_RIGHT;
-                } else if( 'TOP_LEFT' == options.position ){
-                options.controlOptions.anchor = $.ControlAnchor.TOP_LEFT;
-                } else if( 'ABSOLUTE' == options.position ){
-                options.controlOptions.anchor = $.ControlAnchor.ABSOLUTE;
-                options.controlOptions.top = options.top;
-                options.controlOptions.left = options.left;
-                options.controlOptions.height = options.height;
-                options.controlOptions.width = options.width;
-                }
->>>>>>> 4301254f
             }
 
         } else {
