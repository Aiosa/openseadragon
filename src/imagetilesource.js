/*
 * OpenSeadragon - ImageTileSource
 *
 * Copyright (C) 2009 CodePlex Foundation
 * Copyright (C) 2010-2024 OpenSeadragon contributors
 *
 * Redistribution and use in source and binary forms, with or without
 * modification, are permitted provided that the following conditions are
 * met:
 *
 * - Redistributions of source code must retain the above copyright notice,
 *   this list of conditions and the following disclaimer.
 *
 * - Redistributions in binary form must reproduce the above copyright
 *   notice, this list of conditions and the following disclaimer in the
 *   documentation and/or other materials provided with the distribution.
 *
 * - Neither the name of CodePlex Foundation nor the names of its
 *   contributors may be used to endorse or promote products derived from
 *   this software without specific prior written permission.
 *
 * THIS SOFTWARE IS PROVIDED BY THE COPYRIGHT HOLDERS AND CONTRIBUTORS
 * "AS IS" AND ANY EXPRESS OR IMPLIED WARRANTIES, INCLUDING, BUT NOT
 * LIMITED TO, THE IMPLIED WARRANTIES OF MERCHANTABILITY AND FITNESS FOR
 * A PARTICULAR PURPOSE ARE DISCLAIMED.  IN NO EVENT SHALL THE COPYRIGHT
 * OWNER OR CONTRIBUTORS BE LIABLE FOR ANY DIRECT, INDIRECT, INCIDENTAL,
 * SPECIAL, EXEMPLARY, OR CONSEQUENTIAL DAMAGES (INCLUDING, BUT NOT LIMITED
 * TO, PROCUREMENT OF SUBSTITUTE GOODS OR SERVICES; LOSS OF USE, DATA, OR
 * PROFITS; OR BUSINESS INTERRUPTION) HOWEVER CAUSED AND ON ANY THEORY OF
 * LIABILITY, WHETHER IN CONTRACT, STRICT LIABILITY, OR TORT (INCLUDING
 * NEGLIGENCE OR OTHERWISE) ARISING IN ANY WAY OUT OF THE USE OF THIS
 * SOFTWARE, EVEN IF ADVISED OF THE POSSIBILITY OF SUCH DAMAGE.
 */

(function ($) {

<<<<<<< HEAD
/**
 * @class ImageTileSource
 * @classdesc The ImageTileSource allows a simple image to be loaded
 * into an OpenSeadragon Viewer.
 * There are 2 ways to open an ImageTileSource:
 * 1. viewer.open({type: 'image', url: fooUrl});
 * 2. viewer.open(new OpenSeadragon.ImageTileSource({url: fooUrl}));
 *
 * With the first syntax, the crossOriginPolicy, ajaxWithCredentials and
 * useCanvas options are inherited from the viewer if they are not
 * specified directly in the options object.
 *
 * @memberof OpenSeadragon
 * @extends OpenSeadragon.TileSource
 * @param {Object} options Options object.
 * @param {String} options.url URL of the image
 * @param {Boolean} [options.buildPyramid=true] If set to true (default), a
 * pyramid will be built internally to provide a better downsampling.
 * @param {String|Boolean} [options.crossOriginPolicy=false] Valid values are
 * 'Anonymous', 'use-credentials', and false. If false, image requests will
 * not use CORS preventing internal pyramid building for images from other
 * domains.
 * @param {String|Boolean} [options.ajaxWithCredentials=false] Whether to set
 * the withCredentials XHR flag for AJAX requests (when loading tile sources).
 * @param {Boolean} [options.useCanvas=true] Set to false to prevent any use
 * of the canvas API.
 */
$.ImageTileSource = class extends $.TileSource {
=======
    /**
     * @class ImageTileSource
     * @classdesc The ImageTileSource allows a simple image to be loaded
     * into an OpenSeadragon Viewer.
     * There are 2 ways to open an ImageTileSource:
     * 1. viewer.open({type: 'image', url: fooUrl});
     * 2. viewer.open(new OpenSeadragon.ImageTileSource({url: fooUrl}));
     *
     * With the first syntax, the crossOriginPolicy and ajaxWithCredentials
     * options are inherited from the viewer if they are not
     * specified directly in the options object.
     *
     * @memberof OpenSeadragon
     * @extends OpenSeadragon.TileSource
     * @param {Object} options Options object.
     * @param {String} options.url URL of the image
     * @param {Boolean} [options.buildPyramid=true] If set to true (default), a
     * pyramid will be built internally to provide a better downsampling.
     * @param {String|Boolean} [options.crossOriginPolicy=false] Valid values are
     * 'Anonymous', 'use-credentials', and false. If false, image requests will
     * not use CORS preventing internal pyramid building for images from other
     * domains.
     * @param {String|Boolean} [options.ajaxWithCredentials=false] Whether to set
     * the withCredentials XHR flag for AJAX requests (when loading tile sources).
     */
    $.ImageTileSource = function (options) {
>>>>>>> f7d86ac2

    constructor(props) {
        super($.extend({
            buildPyramid: true,
            crossOriginPolicy: false,
<<<<<<< HEAD
            ajaxWithCredentials: false,
            useCanvas: true
        }, props));
    }
=======
            ajaxWithCredentials: false
        }, options);
        $.TileSource.apply(this, [options]);
>>>>>>> f7d86ac2

    /**
     * Determine if the data and/or url imply the image service is supported by
     * this tile source.
     * @function
     * @param {Object|Array} data
     * @param {String} url - optional
     */
    supports(data, url) {
        return data.type && data.type === "image";
    }
    /**
     *
     * @function
     * @param {Object} options - the options
     * @param {String} dataUrl - the url the image was retrieved from, if any.
     * @param {String} postData - HTTP POST data in k=v&k2=v2... form or null
     * @returns {Object} options - A dictionary of keyword arguments sufficient
     *      to configure this tile sources constructor.
     */
    configure(options, dataUrl, postData) {
        return options;
    }
    /**
     * Responsible for retrieving, and caching the
     * image metadata pertinent to this TileSources implementation.
     * @function
     * @param {String} url
     * @throws {Error}
     */
    getImageInfo(url) {
        const image = new Image(),
            _this = this;

        if (this.crossOriginPolicy) {
            image.crossOrigin = this.crossOriginPolicy;
        }
        if (this.ajaxWithCredentials) {
            image.useCredentials = this.ajaxWithCredentials;
        }

        $.addEvent(image, 'load', function () {
            _this.width = image.naturalWidth;
            _this.height = image.naturalHeight;
            _this.aspectRatio = _this.width / _this.height;
            _this.dimensions = new $.Point(_this.width, _this.height);
            _this._tileWidth = _this.width;
            _this._tileHeight = _this.height;
            _this.tileOverlap = 0;
            _this.minLevel = 0;
            _this.image = image;
            _this.levels = _this._buildLevels(image);
            _this.maxLevel = _this.levels.length - 1;

            _this.ready = true;

            // Note: this event is documented elsewhere, in TileSource
            _this.raiseEvent('ready', {tileSource: _this});
        });

        $.addEvent(image, 'error', function () {
            _this.image = null;
            // Note: this event is documented elsewhere, in TileSource
            _this.raiseEvent('open-failed', {
                message: "Error loading image at " + url,
                source: url
            });
        });

        image.src = url;
    }
    /**
     * @function
     * @param {Number} level
     */
    getLevelScale(level) {
        let levelScale = NaN;
        if (level >= this.minLevel && level <= this.maxLevel) {
            levelScale =
                this.levels[level].width /
                this.levels[this.maxLevel].width;
        }
        return levelScale;
    }
    /**
     * @function
     * @param {Number} level
     */
    getNumTiles(level) {
        if (this.getLevelScale(level)) {
            return new $.Point(1, 1);
        }
        return new $.Point(0, 0);
    }
    /**
     * Retrieves a tile url
     * @function
     * @param {Number} level Level of the tile
     * @param {Number} x x coordinate of the tile
     * @param {Number} y y coordinate of the tile
     */
    getTileUrl(level, x, y) {
        if (level === this.maxLevel) {
            return this.url; //for original image, preserve url
        }
        //make up url by positional args
        return `${this.url}?l=${level}&x=${x}&y=${y}`;
    }

<<<<<<< HEAD
    /**
     * Equality comparator
     */
    equals(otherSource) {
        return this.url === otherSource.url;
    }
=======
            image.src = url;
        },
        /**
         * @function
         * @param {Number} level
         */
        getLevelScale: function (level) {
            var levelScale = NaN;
            if (level >= this.minLevel && level <= this.maxLevel) {
                levelScale =
                        this.levels[level].width /
                        this.levels[this.maxLevel].width;
            }
            return levelScale;
        },
        /**
         * @function
         * @param {Number} level
         */
        getNumTiles: function (level) {
            var scale = this.getLevelScale(level);
            if (scale) {
                return new $.Point(1, 1);
            } else {
                return new $.Point(0, 0);
            }
        },
        /**
         * Retrieves a tile url
         * @function
         * @param {Number} level Level of the tile
         * @param {Number} x x coordinate of the tile
         * @param {Number} y y coordinate of the tile
         */
        getTileUrl: function (level, x, y) {
            var url = null;
            if (level >= this.minLevel && level <= this.maxLevel) {
                url = this.levels[level].url;
            }
            return url;
        },
        /**
         * Retrieves a tile context 2D
         * @function
         * @param {Number} level Level of the tile
         * @param {Number} x x coordinate of the tile
         * @param {Number} y y coordinate of the tile
         */
        getContext2D: function (level, x, y) {
            var context = null;
            if (level >= this.minLevel && level <= this.maxLevel) {
                context = this.levels[level].context2D;
            }
            return context;
        },
        /**
         * Destroys ImageTileSource
         * @function
         * @param {OpenSeadragon.Viewer} viewer the viewer that is calling
         * destroy on the ImageTileSource
         */
        destroy: function (viewer) {
            this._freeupCanvasMemory(viewer);
        },
>>>>>>> f7d86ac2

    getTilePostData(level, x, y) {
        return {level: level, x: x, y: y};
    }

<<<<<<< HEAD
    /**
     * Retrieves a tile context 2D
     * @deprecated
     */
    getContext2D(level, x, y) {
        $.console.warn('Using [TiledImage.getContext2D] (for plain images only) is deprecated. ' +
            'Use overridden downloadTileStart (https://openseadragon.github.io/examples/advanced-data-model/) instead.');
        var context = null;
        if (level >= this.minLevel && level <= this.maxLevel) {
            context = this.levels[level].context2D;
        }
        return context;
    }
=======
            if (!this.buildPyramid || !$.supportsCanvas) {
                // We don't need the image anymore. Allows it to be GC.
                delete this._image;
                return levels;
            }
>>>>>>> f7d86ac2

    downloadTileStart(job) {
        const tileData = job.postData;
        if (tileData.level === this.maxLevel) {
            job.finish(this.image, null, "image");
            return;
        }

        if (tileData.level >= this.minLevel && tileData.level <= this.maxLevel) {
            const levelData = this.levels[tileData.level];
            const context = this._createContext2D(this.image, levelData.width, levelData.height);
            job.finish(context, null, "context2d");
            return;
        }
        job.fail(`Invalid level ${tileData.level} for plain image source. Did you forget to set buildPyramid=true?`);
    }

    downloadTileAbort(job) {
        //no-op
    }

    // private
    //
    // Builds the different levels of the pyramid if possible
    // (i.e. if canvas API enabled and no canvas tainting issue).
    _buildLevels(image) {
        const levels = [{
            url: image.src,
            width: image.naturalWidth,
            height:  image.naturalHeight
        }];

        if (!this.buildPyramid || !$.supportsCanvas || !this.useCanvas) {
            return levels;
        }

        let currentWidth = image.naturalWidth,
            currentHeight = image.naturalHeight;

        // We cache the context of the highest level because the browser
        // is a lot faster at downsampling something it already has
        // downsampled before.
        levels[0].context2D = this._createContext2D(image, currentWidth, currentHeight);
        // We don't need the image anymore. Allows it to be GC.

        if ($.isCanvasTainted(levels[0].context2D)) {
            // If the canvas is tainted, we can't compute the pyramid.
            this.buildPyramid = false;
            return levels;
<<<<<<< HEAD
        }

        // We build smaller levels until either width or height becomes
        // 1 pixel wide.
        while (currentWidth >= 2 && currentHeight >= 2) {
            currentWidth = Math.floor(currentWidth / 2);
            currentHeight = Math.floor(currentHeight / 2);

            levels.push({
                width: currentWidth,
                height: currentHeight,
            });
        }
        return levels.reverse();
    }

    _createContext2D(data, w, h) {
        const canvas = document.createElement("canvas"),
            context = canvas.getContext("2d");

        canvas.width = w;
        canvas.height = h;
        context.drawImage(data, 0, 0, w, h);
        return context;
    }
};
=======
        },
        /**
         * Free up canvas memory
         * (iOS 12 or higher on 2GB RAM device has only 224MB canvas memory,
         * and Safari keeps canvas until its height and width will be set to 0).
         * @function
         */
        _freeupCanvasMemory: function (viewer) {
            for (var i = 0; i < this.levels.length; i++) {
                if(this.levels[i].context2D){
                    this.levels[i].context2D.canvas.height = 0;
                    this.levels[i].context2D.canvas.width = 0;

                    if(viewer){
                        /**
                        * Triggered when an image has just been unloaded
                        *
                        * @event image-unloaded
                        * @memberof OpenSeadragon.Viewer
                        * @type {object}
                        * @property {CanvasRenderingContext2D} context2D - The context that is being unloaded
                        */
                        viewer.raiseEvent("image-unloaded", {
                            context2D: this.levels[i].context2D
                        });
                    }

                }
            }
        },
    });
>>>>>>> f7d86ac2

}(OpenSeadragon));<|MERGE_RESOLUTION|>--- conflicted
+++ resolved
@@ -31,10 +31,7 @@
  * NEGLIGENCE OR OTHERWISE) ARISING IN ANY WAY OUT OF THE USE OF THIS
  * SOFTWARE, EVEN IF ADVISED OF THE POSSIBILITY OF SUCH DAMAGE.
  */
-
 (function ($) {
-
-<<<<<<< HEAD
 /**
  * @class ImageTileSource
  * @classdesc The ImageTileSource allows a simple image to be loaded
@@ -63,49 +60,14 @@
  * of the canvas API.
  */
 $.ImageTileSource = class extends $.TileSource {
-=======
-    /**
-     * @class ImageTileSource
-     * @classdesc The ImageTileSource allows a simple image to be loaded
-     * into an OpenSeadragon Viewer.
-     * There are 2 ways to open an ImageTileSource:
-     * 1. viewer.open({type: 'image', url: fooUrl});
-     * 2. viewer.open(new OpenSeadragon.ImageTileSource({url: fooUrl}));
-     *
-     * With the first syntax, the crossOriginPolicy and ajaxWithCredentials
-     * options are inherited from the viewer if they are not
-     * specified directly in the options object.
-     *
-     * @memberof OpenSeadragon
-     * @extends OpenSeadragon.TileSource
-     * @param {Object} options Options object.
-     * @param {String} options.url URL of the image
-     * @param {Boolean} [options.buildPyramid=true] If set to true (default), a
-     * pyramid will be built internally to provide a better downsampling.
-     * @param {String|Boolean} [options.crossOriginPolicy=false] Valid values are
-     * 'Anonymous', 'use-credentials', and false. If false, image requests will
-     * not use CORS preventing internal pyramid building for images from other
-     * domains.
-     * @param {String|Boolean} [options.ajaxWithCredentials=false] Whether to set
-     * the withCredentials XHR flag for AJAX requests (when loading tile sources).
-     */
-    $.ImageTileSource = function (options) {
->>>>>>> f7d86ac2
 
     constructor(props) {
         super($.extend({
             buildPyramid: true,
             crossOriginPolicy: false,
-<<<<<<< HEAD
             ajaxWithCredentials: false,
-            useCanvas: true
         }, props));
     }
-=======
-            ajaxWithCredentials: false
-        }, options);
-        $.TileSource.apply(this, [options]);
->>>>>>> f7d86ac2
 
     /**
      * Determine if the data and/or url imply the image service is supported by
@@ -215,105 +177,26 @@
         return `${this.url}?l=${level}&x=${x}&y=${y}`;
     }
 
-<<<<<<< HEAD
     /**
      * Equality comparator
      */
     equals(otherSource) {
         return this.url === otherSource.url;
     }
-=======
-            image.src = url;
-        },
-        /**
-         * @function
-         * @param {Number} level
-         */
-        getLevelScale: function (level) {
-            var levelScale = NaN;
-            if (level >= this.minLevel && level <= this.maxLevel) {
-                levelScale =
-                        this.levels[level].width /
-                        this.levels[this.maxLevel].width;
-            }
-            return levelScale;
-        },
-        /**
-         * @function
-         * @param {Number} level
-         */
-        getNumTiles: function (level) {
-            var scale = this.getLevelScale(level);
-            if (scale) {
-                return new $.Point(1, 1);
-            } else {
-                return new $.Point(0, 0);
-            }
-        },
-        /**
-         * Retrieves a tile url
-         * @function
-         * @param {Number} level Level of the tile
-         * @param {Number} x x coordinate of the tile
-         * @param {Number} y y coordinate of the tile
-         */
-        getTileUrl: function (level, x, y) {
-            var url = null;
-            if (level >= this.minLevel && level <= this.maxLevel) {
-                url = this.levels[level].url;
-            }
-            return url;
-        },
-        /**
-         * Retrieves a tile context 2D
-         * @function
-         * @param {Number} level Level of the tile
-         * @param {Number} x x coordinate of the tile
-         * @param {Number} y y coordinate of the tile
-         */
-        getContext2D: function (level, x, y) {
-            var context = null;
-            if (level >= this.minLevel && level <= this.maxLevel) {
-                context = this.levels[level].context2D;
-            }
-            return context;
-        },
-        /**
-         * Destroys ImageTileSource
-         * @function
-         * @param {OpenSeadragon.Viewer} viewer the viewer that is calling
-         * destroy on the ImageTileSource
-         */
-        destroy: function (viewer) {
-            this._freeupCanvasMemory(viewer);
-        },
->>>>>>> f7d86ac2
 
     getTilePostData(level, x, y) {
         return {level: level, x: x, y: y};
     }
 
-<<<<<<< HEAD
     /**
      * Retrieves a tile context 2D
      * @deprecated
      */
     getContext2D(level, x, y) {
-        $.console.warn('Using [TiledImage.getContext2D] (for plain images only) is deprecated. ' +
+        $.console.error('Using [TiledImage.getContext2D] (for plain images only) is deprecated. ' +
             'Use overridden downloadTileStart (https://openseadragon.github.io/examples/advanced-data-model/) instead.');
-        var context = null;
-        if (level >= this.minLevel && level <= this.maxLevel) {
-            context = this.levels[level].context2D;
-        }
-        return context;
-    }
-=======
-            if (!this.buildPyramid || !$.supportsCanvas) {
-                // We don't need the image anymore. Allows it to be GC.
-                delete this._image;
-                return levels;
-            }
->>>>>>> f7d86ac2
+        return this._createContext2D();
+    }
 
     downloadTileStart(job) {
         const tileData = job.postData;
@@ -352,22 +235,8 @@
 
         let currentWidth = image.naturalWidth,
             currentHeight = image.naturalHeight;
-
-        // We cache the context of the highest level because the browser
-        // is a lot faster at downsampling something it already has
-        // downsampled before.
-        levels[0].context2D = this._createContext2D(image, currentWidth, currentHeight);
-        // We don't need the image anymore. Allows it to be GC.
-
-        if ($.isCanvasTainted(levels[0].context2D)) {
-            // If the canvas is tainted, we can't compute the pyramid.
-            this.buildPyramid = false;
-            return levels;
-<<<<<<< HEAD
-        }
-
         // We build smaller levels until either width or height becomes
-        // 1 pixel wide.
+        // 2 pixel wide.
         while (currentWidth >= 2 && currentHeight >= 2) {
             currentWidth = Math.floor(currentWidth / 2);
             currentHeight = Math.floor(currentHeight / 2);
@@ -390,38 +259,5 @@
         return context;
     }
 };
-=======
-        },
-        /**
-         * Free up canvas memory
-         * (iOS 12 or higher on 2GB RAM device has only 224MB canvas memory,
-         * and Safari keeps canvas until its height and width will be set to 0).
-         * @function
-         */
-        _freeupCanvasMemory: function (viewer) {
-            for (var i = 0; i < this.levels.length; i++) {
-                if(this.levels[i].context2D){
-                    this.levels[i].context2D.canvas.height = 0;
-                    this.levels[i].context2D.canvas.width = 0;
-
-                    if(viewer){
-                        /**
-                        * Triggered when an image has just been unloaded
-                        *
-                        * @event image-unloaded
-                        * @memberof OpenSeadragon.Viewer
-                        * @type {object}
-                        * @property {CanvasRenderingContext2D} context2D - The context that is being unloaded
-                        */
-                        viewer.raiseEvent("image-unloaded", {
-                            context2D: this.levels[i].context2D
-                        });
-                    }
-
-                }
-            }
-        },
-    });
->>>>>>> f7d86ac2
 
 }(OpenSeadragon));