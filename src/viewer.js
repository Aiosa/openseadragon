--- conflicted
+++ resolved
@@ -1223,19 +1223,6 @@
      * @return {OpenSeadragon.Viewer} Chainable.
      */
     goToPage: function( page ){
-<<<<<<< HEAD
-        /**
-         * @event page
-         * @memberof OpenSeadragon.Viewer
-         * @type {object}
-         * @property {OpenSeadragon.Viewer} eventSource - A reference to the Viewer which raised the event.
-         * @property {Object} page - The page index to change to.
-         * @property {?Object} userData - Arbitrary subscriber-defined object.
-         */
-        this.raiseEvent( 'page', { page: page } );
-
-        if( this.tileSources.length > page ){
-=======
         if( page >= 0 && page < this.tileSources.length ){
             /**
              * Raised when the page is changed on a viewer configured with multiple image sources.
@@ -1248,7 +1235,6 @@
              * @property {?Object} userData - Arbitrary subscriber-defined object.
              */
             this.raiseEvent( 'page', { page: page } );
->>>>>>> d223c9d8
 
             THIS[ this.hash ].sequence = page;
 
