--- conflicted
+++ resolved
@@ -269,35 +269,8 @@
             //iterate over tiled images and draw each one using a two-pass rendering pipeline if needed
             tiledImages.forEach( (tiledImage, tiledImageIndex) => {
 
-<<<<<<< HEAD
                 if(tiledImage.isTainted()){
                     // first, draw any data left in the rendering buffer onto the output canvas
-=======
-                let tilesToDraw = tiledImage.getTilesToDraw();
-
-                if ( tiledImage.placeholderFillStyle && tiledImage._hasOpaqueTile === false ) {
-                     this._drawPlaceholder(tiledImage);
-                }
-
-                if(tilesToDraw.length === 0 || tiledImage.getOpacity() === 0){
-                    return;
-                }
-                let firstTile = tilesToDraw[0];
-
-                let useContext2dPipeline = ( tiledImage.compositeOperation ||
-                    this.viewer.compositeOperation ||
-                    tiledImage._clip ||
-                    tiledImage._croppingPolygons ||
-                    tiledImage.debugMode
-                );
-
-                let useTwoPassRendering = useContext2dPipeline || (tiledImage.opacity < 1) || firstTile.hasTransparency;
-
-                // using the context2d pipeline requires a clean rendering (back) buffer to start
-                if(useContext2dPipeline){
-                    // if the rendering buffer has image data currently, write it to the output canvas now and clear it
-
->>>>>>> 59645e3a
                     if(renderingBufferHasImageData){
                         this._outputContext.drawImage(this._renderingCanvas, 0, 0);
                         // clear the buffer
@@ -313,6 +286,10 @@
 
                 } else {
                     let tilesToDraw = tiledImage.getTilesToDraw();
+
+                    if ( tiledImage.placeholderFillStyle && tiledImage._hasOpaqueTile === false ) {
+                        this._drawPlaceholder(tiledImage);
+                    }
 
                     if(tilesToDraw.length === 0 || tiledImage.getOpacity() === 0){
                         return;
