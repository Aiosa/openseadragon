/* globals $, App */

(function() {

    window.App = {
        init: function() {
            var self = this;

            var testInitialOpen = true;
            var testOverlays = false;
            var testMargins = false;
            var testNavigator = false;
            var margins;

            var config = {
                // debugMode: true,
                zoomPerScroll: 1.02,
                showNavigator: testNavigator,
                useCanvas: true,
                // sequenceMode: true,
                // showReferenceStrip: true,
                // referenceStripScroll: 'vertical',
                navPrevNextWrap: false,
                preserveViewport: false,
<<<<<<< HEAD
                // collectionMode: true,
                // collectionRows: 3,
=======
                collectionMode: true,
                collectionRows: 1,
>>>>>>> d86d0ad7
                // collectionLayout: 'vertical',
                // collectionTileSize: 10,
                // collectionTileMargin: 10,
                // wrapHorizontal: true,
                // wrapVertical: true,
                id: "contentDiv",
                prefixUrl: "../../../build/openseadragon/images/"
            };

            if (testInitialOpen) {
                config.tileSources = [
                    {
                        tileSource: "../../data/testpattern.dzi",
                        x: 4,
                        y: 2,
                        width: 2
                    },
                    {
                        tileSource: "../../data/tall.dzi",
                        x: 1.5,
                        y: 0,
                        width: 1
                    },
                    {
                        tileSource: '../../data/wide.dzi',
                        opacity: 1,
                        x: 0,
                        y: 1.5,
                        height: 1
                    }
                ];
            }

            if (testOverlays) {
                config.overlays = [
                    {
                        id: "overlay1",
                        x: 2,
                        y: 0,
                        width: 0.25,
                        height: 0.25
                    },
                    {
                        px: 13,
                        py: 120,
                        width: 124,
                        height: 132,
                        id: "overlay"
                    },
                    {
                        px: 400,
                        py: 500,
                        width: 400,
                        height: 400,
                        id: "fixed-overlay",
                        placement: "TOP_LEFT"
                    }
                ];
            }

            if (testMargins) {
                margins = {
                    top: 250,
                    left: 250,
                    right: 250,
                    bottom: 250
                };

                config.viewportMargins = margins;
            }

            this.viewer = OpenSeadragon(config);

            if (testInitialOpen) {
                function openHandler() {
                    self.viewer.removeHandler('open', openHandler);
                }

                this.viewer.addHandler( "open", openHandler);
            }

            if (testMargins) {
                this.viewer.addHandler('animation', function() {
                    var box = new OpenSeadragon.Rect(margins.left, margins.top,
                        $('#contentDiv').width() - (margins.left + margins.right),
                        $('#contentDiv').height() - (margins.top + margins.bottom));

                    self.viewer.drawer.debugRect(box);
                });
            }

            if (!testInitialOpen) {
                this.basicTest();
            }
        },

        // ----------
        shrink: function(index) {
            index = index || 0;
            var image = this.viewer.world.getItemAt(index);
            image.setWidth(image.getBounds().width * 0.3);
        },

        // ----------
        move: function(index) {
            index = index || 0;
            var image = this.viewer.world.getItemAt(index);
            var point = image.getBounds().getTopLeft();
            point.x += image.getBounds().width * 0.3;
            image.setPosition(point);
        },

        // ----------
        add: function() {
            var self = this;

            this.viewer.addTiledImage({
                tileSource: "../../data/testpattern.dzi",
                width: 1,
                success: function() {
                    self.viewer.viewport.goHome();
                }
            });
        },

        // ----------
        toggle: function() {
            var $el = $(this.viewer.element);
            $el.toggleClass('small');
        },

        // ----------
        basicTest: function() {
            var self = this;

            this.viewer.addHandler('open', function() {
            });

            this.viewer.open({
                tileSource: "../../data/testpattern.dzi",
                width: 1
            });
        },

        // ----------
        crossTest: function() {
            var self = this;

            this.viewer.addHandler( "open", function() {
                var options = {
                    tileSource: '../../data/wide.dzi',
                    opacity: 1,
                    x: 0,
                    y: 1.5,
                    height: 1
                };

                var addItemHandler = function( event ) {
                    if ( event.options === options ) {
                        self.viewer.world.removeHandler( "add-item", addItemHandler );
                        self.viewer.viewport.goHome();
                    }
                };
                self.viewer.world.addHandler( "add-item", addItemHandler );
                self.viewer.addTiledImage( options );
            });

            this.viewer.open({
                tileSource: "../../data/tall.dzi",
                x: 1.5,
                y: 0,
                width: 1
            });
        },

        // ----------
        crossTest2: function() {
            this.viewer.open([
                {
                    tileSource: "../../data/tall.dzi",
                    x: 1.5,
                    y: 0,
                    width: 1
                },
                {
                    tileSource: '../../data/wide.dzi',
                    x: 0,
                    y: 1.5,
                    height: 1
                }
            ]);
        },

        // ----------
        crossTest3: function() {
            var self = this;
            var expected = 2;
            var loaded = 0;

            this.viewer.world.addHandler('add-item', function() {
                loaded++;
                if (loaded === expected) {
                    // self.viewer.viewport.goHome();
                }
            });

            this.viewer.addTiledImage({
                tileSource: "../../data/tall.dzi",
                x: 1.5,
                y: 0,
                width: 1
            });

            this.viewer.addTiledImage({
                tileSource: '../../data/wide.dzi',
                opacity: 1,
                x: 0,
                y: 1.5,
                height: 1
            });
        },

        // ----------
        collectionTest: function() {
            var tileSources = [];
            var random;
            for (var i = 0; i < 10; i++) {
                random = Math.random();
                if (random < 0.33) {
                    tileSources.push('../../data/testpattern.dzi');
                } else if (random < 0.66) {
                    tileSources.push('../../data/tall.dzi');
                } else {
                    tileSources.push('../../data/wide.dzi');
                }
            }

            this.viewer.open(tileSources);
        },

        // ----------
        gridTest: function() {
            var self = this;
            var startX = -3;
            var expected = 0;
            var loaded = 0;

            this.viewer.addHandler( "open", function() {
                self.viewer.world.addHandler('add-item', function() {
                    loaded++;
                    if (loaded === expected) {
                        self.viewer.viewport.goHome(true);
                    }
                });

                var x, y;
                for (y = 0; y < 6; y++) {
                    for (x = 0; x < 6; x++) {
                        if (!x && !y) {
                            continue;
                        }

                        var options = {
                            tileSource: '../../data/testpattern.dzi',
                            x: startX + x,
                            y: y,
                            width: 1
                        };

                        expected++;
                        self.viewer.addTiledImage( options );
                    }
                }
            });

            this.viewer.open({
                tileSource: "../../data/testpattern.dzi",
                x: startX,
                y: 0,
                width: 1
            });
        },

        // ----------
        bigTest: function() {
            this.viewer.open({
                tileSource: "../../data/testpattern.dzi",
                x: -2,
                y: -2,
                width: 6
            });
        },

        // ----------
        cjTest: function() {
            var imageKey = "e-pluribus-unum";
            var imageXML = '<?xml version="1.0" encoding="UTF-8"?><Image TileSize="254" Overlap="1" Format="png" xmlns="http://schemas.microsoft.com/deepzoom/2008"><Size Width="88560" Height="88560"/></Image>';
            var $xml = $($.parseXML(imageXML));
            var $image = $xml.find('Image');
            var $size = $xml.find('Size');

            var dzi = {
                Image: {
                    xmlns: $image.attr('xmlns'),
                    Url: "http://chrisjordan.com/dzi/" + imageKey + '_files/',
                    Format: $image.attr('Format'),
                    Overlap: $image.attr('Overlap'),
                    TileSize: $image.attr('TileSize'),
                    Size: {
                        Height: $size.attr('Height'),
                        Width: $size.attr('Width')
                    }
                }
            };

            this.viewer.open({
                tileSource: dzi,
                width: 100
            });
        },

        // ----------
        stanfordTest: function() {
            var info = {"@context":"http://library.stanford.edu/iiif/image-api/1.1/context.json","@id":"http://ids.lib.harvard.edu/ids/iiif/48530377","width":6251,"height":109517,"scale_factors":[1,2,4,8,16,32],"tile_width":256,"tile_height":256,"formats":["jpg"],"qualities":["native"],"profile":"http://library.stanford.edu/iiif/image-api/1.1/compliance.html#level1"};

            this.viewer.open(info);
        }
    };

    $(document).ready(function() {
        App.init();
    });

})();<|MERGE_RESOLUTION|>--- conflicted
+++ resolved
@@ -22,13 +22,8 @@
                 // referenceStripScroll: 'vertical',
                 navPrevNextWrap: false,
                 preserveViewport: false,
-<<<<<<< HEAD
-                // collectionMode: true,
-                // collectionRows: 3,
-=======
                 collectionMode: true,
                 collectionRows: 1,
->>>>>>> d86d0ad7
                 // collectionLayout: 'vertical',
                 // collectionTileSize: 10,
                 // collectionTileMargin: 10,
